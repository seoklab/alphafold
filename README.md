![header](imgs/header.jpg)

# AlphaFold

This package provides an implementation of the inference pipeline of AlphaFold
v2.0. This is a completely new model that was entered in CASP14 and published in
Nature. For simplicity, we refer to this model as AlphaFold throughout the rest
of this document.

We also provide an implementation of AlphaFold-Multimer. This represents a work
in progress and AlphaFold-Multimer isn't expected to be as stable as our monomer
AlphaFold system.
[Read the guide](#updating-existing-alphafold-installation-to-include-alphafold-multimers)
for how to upgrade and update code.

Any publication that discloses findings arising from using this source code or
the model parameters should [cite](#citing-this-work) the
[AlphaFold  paper](https://doi.org/10.1038/s41586-021-03819-2) and, if
applicable, the [AlphaFold-Multimer paper](https://www.biorxiv.org/content/10.1101/2021.10.04.463034v1).

Please also refer to the
[Supplementary Information](https://static-content.springer.com/esm/art%3A10.1038%2Fs41586-021-03819-2/MediaObjects/41586_2021_3819_MOESM1_ESM.pdf)
for a detailed description of the method.

**You can use a slightly simplified version of AlphaFold with
[this Colab
notebook](https://colab.research.google.com/github/deepmind/alphafold/blob/main/notebooks/AlphaFold.ipynb)**
or community-supported versions (see below).

![CASP14 predictions](imgs/casp14_predictions.gif)

Seoklab version of AlphaFold has few changes:

- Major changes
  - No docker, no system libraries (please refer to [kalininalab/alphafold_non_docker](https://github.com/kalininalab/alphafold_non_docker) repository and [install.sh](install.sh)).
  - Can use multiple GPUs for inference.
  - Add environment variables `ALPHAFOLD_HOME` and `ALPHAFOLD_CONDA_PREFIX` for
    dynamic path resolving.
- Minor changes
  - Add runner script [`alphafold`](bin/alphafold).
  - Support "resuming"; this version will automatically try to use the previous
    results, if they exists. You can force everything to run again by passing
    `--overwrite` flag from the command line.
  - Make command line interface more user-friendly.
  - Code refactoring.

## First time setup

Clone this repository, then run `./install.sh`. The script requires `wget` to
run. Few variables could change the behavior of the script, namely:

- `$CONDA_PREFIX`: The path for the newly-installed miniconda. Defaults to
  `/opt/conda` (for system-wide installations).
- `$SUDO`: Either `y` or `n`. Defaults to `y`. If set to `y`, then the script
  will try to install AlphaFold system-wide, invoking `sudo` a few times.
  **Please be careful for running this script in SUDO mode.** Even though this
  script has been tested a few times, it is **NOT** fully tested for all types
  of Linux distros. (Currently tested on Ubuntu Server 16.04 LTS and Ubuntu
  Server 20.04 LTS)

If you wish to run AlphaFold using Singularity (a common containerization
platform on HPC systems) we recommend using some of the
third party Singularity setups as linked in
https://github.com/deepmind/alphafold/issues/10 or
https://github.com/deepmind/alphafold/issues/24.

### Genetic databases

This step requires `rsync` and `aria2c` to be installed on your machine.

AlphaFold needs multiple genetic (sequence) databases to run:

*   [BFD](https://bfd.mmseqs.com/),
*   [MGnify](https://www.ebi.ac.uk/metagenomics/),
*   [PDB70](http://wwwuser.gwdg.de/~compbiol/data/hhsuite/databases/hhsuite_dbs/),
*   [PDB](https://www.rcsb.org/) (structures in the mmCIF format),
*   [PDB seqres](https://www.rcsb.org/) – only for AlphaFold-Multimer,
*   [Uniclust30](https://uniclust.mmseqs.com/),
*   [UniProt](https://www.uniprot.org/uniprot/) – only for AlphaFold-Multimer,
*   [UniRef90](https://www.uniprot.org/help/uniref).

We provide a script `scripts/download_all_data.sh` that can be used to download
and set up all of these databases. This should take 8–12 hours.

```bash
scripts/download_all_data.sh [<DOWNLOAD_DIR>]
```

will download the full databases (including the `small_bfd` dataset).

**The data should be downloaded into `$ALPHAFOLD_HOME/data`.** If you have
chosen the other directory for the data to live, then it must be explicitly
passed to the downloader script as a command line argument. The script will then
automatically create a symlink pointing to the target directory at
`$ALPHAFOLD_HOME/data`.

If such behavior is not desired or another database is being used, then the data
directory could be explicitly passed as arguments, when invoking the `alphafold`
script. (Please refer to the [next section](#running-alphafold) for more
details.)

:ledger: **Note: The download directory `<DOWNLOAD_DIR>` should _not_ be a
subdirectory in the AlphaFold repository directory.** If it is, the Docker build
will be slow as the large databases will be copied during the image creation.

We don't provide exactly the database versions used in CASP14 – see the [note on
reproducibility](#note-on-reproducibility). Some of the databases are mirrored
for speed, see [mirrored databases](#mirrored-databases).

:ledger: **Note: The total download size for the full databases is around 415 GB
and the total size when unzipped is 2.2 TB. Please make sure you have a large
enough hard drive space, bandwidth and time to download. We recommend using an
SSD for better genetic search performance.**

The `download_all_data.sh` script will also download the model parameter files.
Once the script has finished, you should have the following directory structure:

```txt
$ALPHAFOLD_HOME/
    data/                             # Total: ~ 2.2 TB (download: 438 GB)
        bfd/                                   # ~ 1.7 TB (download: 271.6 GB)
            # 6 files.
        mgnify/                                # ~ 64 GB (download: 32.9 GB)
            mgy_clusters_2018_12.fa
        params/                                # ~ 3.5 GB (download: 3.5 GB)
            # 5 CASP14 models,
            # 5 pTM models,
            # 5 AlphaFold-Multimer models,
            # LICENSE,
            # = 16 files.
        pdb70/                                 # ~ 56 GB (download: 19.5 GB)
            # 9 files.
        pdb_mmcif/                             # ~ 206 GB (download: 46 GB)
            mmcif_files/
                # About 180,000 .cif files.
            obsolete.dat
        pdb_seqres/                            # ~ 0.2 GB (download: 0.2 GB)
            pdb_seqres.txt
        small_bfd/                             # ~ 17 GB (download: 9.6 GB)
            bfd-first_non_consensus_sequences.fasta
        uniclust30/                            # ~ 86 GB (download: 24.9 GB)
            uniclust30_2018_08/
                # 13 files.
        uniprot/                               # ~ 98.3 GB (download: 49 GB)
            uniprot.fasta
        uniref90/                              # ~ 58 GB (download: 29.7 GB)
            uniref90.fasta
```

### Model parameters

While the AlphaFold code is licensed under the Apache 2.0 License, the AlphaFold
parameters are made available for non-commercial use only under the terms of the
CC BY-NC 4.0 license. Please see the [Disclaimer](#license-and-disclaimer) below
for more detail.

The AlphaFold parameters are available from
https://storage.googleapis.com/alphafold/alphafold_params_2021-10-27.tar, and
are downloaded as part of the `scripts/download_all_data.sh` script. This script
will download parameters for:

*   5 models which were used during CASP14, and were extensively validated for
    structure prediction quality (see Jumper et al. 2021, Suppl. Methods 1.12
    for details).
*   5 pTM models, which were fine-tuned to produce pTM (predicted TM-score) and
    (PAE) predicted aligned error values alongside their structure predictions
    (see Jumper et al. 2021, Suppl. Methods 1.9.7 for details).
*   5 AlphaFold-Multimer models that produce pTM and PAE values alongside their
    structure predictions.

### Updating existing AlphaFold installation to include AlphaFold-Multimers

If you have AlphaFold v2.0.0 or v2.0.1 you can either reinstall AlphaFold fully
from scratch (remove everything and run the setup from scratch) or you can do an
incremental update that will be significantly faster but will require a bit more
work. Make sure you follow these steps in the exact order they are listed below:

1.  **Update the code.**
    *   Go to the directory with the cloned AlphaFold repository and run
        `git fetch origin main` to get all code updates.
1.  **Download the UniProt and PDB seqres databases.**
    *   Run `scripts/download_uniprot.sh <DOWNLOAD_DIR>`.
    *   Remove `<DOWNLOAD_DIR>/pdb_mmcif`. It is needed to have PDB SeqRes and
        PDB from exactly the same date. Failure to do this step will result in
        potential errors when searching for templates when running
        AlphaFold-Multimer.
    *   Run `scripts/download_pdb_mmcif.sh <DOWNLOAD_DIR>`.
    *   Run `scripts/download_pdb_seqres.sh <DOWNLOAD_DIR>`.
1.  **Update the model parameters.**
    *   Remove the old model parameters in `<DOWNLOAD_DIR>/params`.
    *   Download new model parameters using
        `scripts/download_alphafold_params.sh <DOWNLOAD_DIR>`.
1.  **Follow [Running AlphaFold](#running-alphafold).**

#### API changes between v2.0.0 and v2.1.0

We tried to keep the API as much backwards compatible as possible, but we had to
change the following:

*   The `RunModel.predict()` now needs a `random_seed` argument as MSA sampling
    happens inside the Multimer model.
*   The `preset` flag in `run_alphafold.py` and `run_docker.py` was split into
    `db_preset` and `model_preset`.
*   The models to use are not specified using `model_names` but rather using the
    `model_preset` flag. If you want to customize which models are used for each
    preset, you will have to modify the the `MODEL_PRESETS` dictionary in
    `alphafold/model/config.py`.
*   Setting the `data_dir` flag is now needed when using `run_docker.py`.


## Running AlphaFold

Invoke the runner script `alphafold` with the fasta paths as arguments. Full
configurations is as followings.

```txt
usage: alphafold [-h] [--helpfull]
                 [--is_prokaryote_list IS_PROKARYOTE_LIST]
                 [--output_dir OUTPUT_DIR] [--model_cnt MODEL_CNT]
                 [--nproc NPROC]
                 [--max_template_date MAX_TEMPLATE_DATE]
                 [--ensemble ENSEMBLE] [--small_bfd]
                 [--model_type MODEL_TYPE] [--relax] [--benchmark]
                 [--debug] [--quiet] [--data_dir DATA_DIR]
                 [--jackhmmer_binary_path JACKHMMER_BINARY_PATH]
                 [--hhblits_binary_path HHBLITS_BINARY_PATH]
                 [--hhsearch_binary_path HHSEARCH_BINARY_PATH]
                 [--hmmsearch_binary_path HMMSEARCH_BINARY_PATH]
                 [--hmmbuild_binary_path HMMBUILD_BINARY_PATH]
                 [--kalign_binary_path KALIGN_BINARY_PATH]
                 [--uniref90_database_path UNIREF90_DATABASE_PATH]
                 [--mgnify_database_path MGNIFY_DATABASE_PATH]
                 [--bfd_database_path BFD_DATABASE_PATH]
                 [--small_bfd_database_path SMALL_BFD_DATABASE_PATH]
                 [--uniclust30_database_path UNICLUST30_DATABASE_PATH]
                 [--uniprot_database_path UNIPROT_DATABASE_PATH]
                 [--pdb70_database_path PDB70_DATABASE_PATH]
                 [--pdb_seqres_database_path PDB_SEQRES_DATABASE_PATH]
                 [--template_mmcif_dir TEMPLATE_MMCIF_DIR]
                 [--obsolete_pdbs_path OBSOLETE_PDBS_PATH]
                 [--random_seed RANDOM_SEED] [--overwrite]
                 fasta_paths [fasta_paths ...]

positional arguments:
  fasta_paths           Paths to FASTA files, each containing one sequence.
                        All FASTA paths must have a unique basename as the
                        basename is used to name the output directories for
                        each prediction.

optional arguments:
  -h, --help            show this help message and exit
  --helpfull            show full help message and exit
  --is_prokaryote_list IS_PROKARYOTE_LIST
                        Optional for multimer system, not used by the single
                        chain system. This list should contain a boolean for
                        each fasta specifying true where the target complex is
                        from a prokaryote, and false where it is not, or where
                        the origin is unknown. These values determine the
                        pairing method for the MSA.
  --output_dir OUTPUT_DIR
                        Path to a directory that will store the results.
  --model_cnt MODEL_CNT
                        Counts of models to use. Note that AlphaFold provides
                        5 pretrained models, so setting the count other than 5
                        is either redundant or insufficient configuration.
  --nproc NPROC         Maximum cpu count to use. Note that the actual cpu
                        load might be different than the configured value.
  --max_template_date MAX_TEMPLATE_DATE
                        Maximum template release date to consider(ISO-8601
                        format - i.e. YYYY-MM-DD). Important if folding
                        historical test sets.
  --ensemble ENSEMBLE   Choose ensemble count: note that AlphaFold recommends
                        1 ("full_dbs"), and the casp model have used 8 model
                        ensemblings ("casp14").
  --small_bfd, --nosmall_bfd
                        Whether to use smaller genetic database config.
  --model_type MODEL_TYPE
                        <normal|ptm|multimer|casp14>: Choose model type to use
                        - the casp14 equivalent model (normal), fined-tunded
                        pTM models (ptm), the alphafold-multimer (multimer),
                        and normal model with 8 model ensemblings (casp14).
                        Note that the casp14 preset is just an alias of
                        --model_type=normal --ensemble=8 option.
  --relax, --norelax    Whether to relax the predicted structure.
  --benchmark, --nobenchmark
                        Run multiple JAX model evaluations to obtain a timing
                        that excludes the compilation time, which should be
                        more indicative of the time required for inferencing
                        many proteins.
  --debug, --nodebug    Whether to print debug output.
  --quiet, --noquiet    Whether to silence non-warning messages. Takes
                        precedence over --debug option.
  --data_dir DATA_DIR   Path to directory of supporting data.
  --jackhmmer_binary_path JACKHMMER_BINARY_PATH
                        Path to the JackHMMER executable.
  --hhblits_binary_path HHBLITS_BINARY_PATH
                        Path to the HHblits executable.
  --hhsearch_binary_path HHSEARCH_BINARY_PATH
                        Path to the HHsearch executable.
  --hmmsearch_binary_path HMMSEARCH_BINARY_PATH
                        Path to the hmmsearch executable.
  --hmmbuild_binary_path HMMBUILD_BINARY_PATH
                        Path to the hmmbuild executable.
  --kalign_binary_path KALIGN_BINARY_PATH
                        Path to the Kalign executable.
  --uniref90_database_path UNIREF90_DATABASE_PATH
                        Path to the Uniref90 database for use by JackHMMER.
  --mgnify_database_path MGNIFY_DATABASE_PATH
                        Path to the MGnify database for use by JackHMMER.
  --bfd_database_path BFD_DATABASE_PATH
                        Path to the BFD database for use by HHblits.
  --small_bfd_database_path SMALL_BFD_DATABASE_PATH
                        Path to the BFD database for use by HHblits.
  --uniclust30_database_path UNICLUST30_DATABASE_PATH
                        Path to the Uniclust30 database for use by HHblits.
  --uniprot_database_path UNIPROT_DATABASE_PATH
                        Path to the Uniprot database for use by JackHMMer.
  --pdb70_database_path PDB70_DATABASE_PATH
                        Path to the PDB70 database for use by HHsearch.
  --pdb_seqres_database_path PDB_SEQRES_DATABASE_PATH
                        Path to the PDB seqres database for use by hmmsearch.
  --template_mmcif_dir TEMPLATE_MMCIF_DIR
                        Path to a directory with template mmCIF structures,
                        each named <pdb_id>.cif
  --obsolete_pdbs_path OBSOLETE_PDBS_PATH
                        Path to file containing a mapping from obsolete PDB
                        IDs to the PDB IDs of their replacements.
  --random_seed RANDOM_SEED
                        The random seed for the data pipeline. By default,
                        this is randomly generated. Note that even if this is
                        set, Alphafold may still not be deterministic, because
                        processes like GPU inference are nondeterministic.
  --overwrite, --nooverwrite
                        Whether to re-build the features, even if the result
                        exists in the target directories.
```

### Running AlphaFold-Multimer

All steps are the same as when running the monomer system, but you will have to

*   provide an input fasta with multiple sequences,
*   set `--model_type=multimer`,
*   optionally set the `--is_prokaryote_list` flag with booleans that determine
    whether all input sequences in the given fasta file are prokaryotic. If that
    is not the case or the origin is unknown, set to `false` for that fasta.

An example that folds a protein complex `multimer.fasta` that is prokaryotic:

```bash
<<<<<<< HEAD
alphafold \
  --is_prokaryote_list=true,false \
=======
python3 docker/run_docker.py \
  --fasta_paths=multimer.fasta \
  --is_prokaryote_list=true \
>>>>>>> be37a41d
  --max_template_date=2020-05-14 \
  --model_type=multimer \
  multimer1.fasta multimer2.fasta
```

<<<<<<< HEAD
Note that if any of the provided fasta files contains multiple chains, then the
script automatically changes to multimer mode **even if the other model type was
explicitly given**. Please provide single chains only to use other model types.
=======
### Examples

Below are examples on how to use AlphaFold in different scenarios.

#### Folding a monomer

Say we have a monomer with the sequence `<SEQUENCE>`. The input fasta should be:

```fasta
>sequence_name
<SEQUENCE>
```

Then run the following command:

```bash
python3 docker/run_docker.py \
  --fasta_paths=monomer.fasta \
  --max_template_date=2021-11-01 \
  --model_preset=monomer \
  --data_dir=$DOWNLOAD_DIR
```

#### Folding a homomer

Say we have a homomer from a prokaryote with 3 copies of the same sequence
`<SEQUENCE>`. The input fasta should be:

```fasta
>sequence_1
<SEQUENCE>
>sequence_2
<SEQUENCE>
>sequence_3
<SEQUENCE>
```

Then run the following command:

```bash
python3 docker/run_docker.py \
  --fasta_paths=homomer.fasta \
  --is_prokaryote_list=true \
  --max_template_date=2021-11-01 \
  --model_preset=multimer \
  --data_dir=$DOWNLOAD_DIR
```

#### Folding a heteromer

Say we have a heteromer A2B3 of unknown origin, i.e. with 2 copies of
`<SEQUENCE A>` and 3 copies of `<SEQUENCE B>`. The input fasta should be:

```fasta
>sequence_1
<SEQUENCE A>
>sequence_2
<SEQUENCE A>
>sequence_3
<SEQUENCE B>
>sequence_4
<SEQUENCE B>
>sequence_5
<SEQUENCE B>
```

Then run the following command:

```bash
python3 docker/run_docker.py \
  --fasta_paths=heteromer.fasta \
  --is_prokaryote_list=false \
  --max_template_date=2021-11-01 \
  --model_preset=multimer \
  --data_dir=$DOWNLOAD_DIR
```

#### Folding multiple monomers one after another

Say we have a two monomers, `monomer1.fasta` and `monomer2.fasta`.

We can fold both sequentially by using the following command:

```bash
python3 docker/run_docker.py \
  --fasta_paths=monomer1.fasta,monomer2.fasta \
  --max_template_date=2021-11-01 \
  --model_preset=monomer \
  --data_dir=$DOWNLOAD_DIR
```

#### Folding multiple multimers one after another

Say we have a two multimers, `multimer1.fasta` and `multimer2.fasta`. Both are
from a prokaryotic organism.

We can fold both sequentially by using the following command:

```bash
python3 docker/run_docker.py \
  --fasta_paths=multimer1.fasta,multimer2.fasta \
  --is_prokaryote_list=true,true \
  --max_template_date=2021-11-01 \
  --model_preset=multimer \
  --data_dir=$DOWNLOAD_DIR
```
>>>>>>> be37a41d

### AlphaFold output

The outputs will be **in the current directory** for the default settings. They
include the computed MSAs, unrelaxed structures, relaxed structures, ranked
structures, raw model outputs, prediction metadata, and section timings.
The directory will have the following structure:

```txt
<target_name>/
    features.pkl
    ranked_{0,1,2,3,4,...}.pdb
    ranking_debug.json
    relaxed_model_{1,2,3,4,5,...}.pdb
    result_model_{1,2,3,4,5,...}.pkl
    timings.json
    unrelaxed_model_{1,2,3,4,5,...}.pdb
    msas/
        (depending on configuration)
        [bfd_uniclust_hits.a3m | small_bfd_hits.sto]
        mgnify_hits.sto
        uniref90_hits.a3m
        uniref90_hits.sto
```

The contents of each output file are as follows:

*   `features.pkl` – A `pickle` file containing the input feature NumPy arrays
    used by the models to produce the structures.
*   `unrelaxed_model_*.pdb` – A PDB format text file containing the predicted
    structure, exactly as outputted by the model.
*   `relaxed_model_*.pdb` – A PDB format text file containing the predicted
    structure, after performing an Amber relaxation procedure on the unrelaxed
    structure prediction (see Jumper et al. 2021, Suppl. Methods 1.8.6 for
    details).
*   `ranked_*.pdb` – A PDB format text file containing the relaxed predicted
    structures, after reordering by model confidence. Here `ranked_0.pdb` should
    contain the prediction with the highest confidence, and `ranked_4.pdb` the
    prediction with the lowest confidence. To rank model confidence, we use
    predicted LDDT (pLDDT) scores (see Jumper et al. 2021, Suppl. Methods 1.9.6
    for details).
*   `ranking_debug.json` – A JSON format text file containing the pLDDT values
    used to perform the model ranking, and a mapping back to the original model
    names.
*   `timings.json` – A JSON format text file containing the times taken to run
    each section of the AlphaFold pipeline.
*   `msas/` - A directory containing the files describing the various genetic
    tool hits that were used to construct the input MSA.
*   `result_model_*.pkl` – A `pickle` file containing a nested dictionary of the
    various NumPy arrays directly produced by the model. In addition to the
    output of the structure module, this includes auxiliary outputs such as:

    *   Distograms (`distogram/logits` contains a NumPy array of shape [N_res,
        N_res, N_bins] and `distogram/bin_edges` contains the definition of the
        bins).
    *   Per-residue pLDDT scores (`plddt` contains a NumPy array of shape
        [N_res] with the range of possible values from `0` to `100`, where `100`
        means most confident). This can serve to identify sequence regions
        predicted with high confidence or as an overall per-target confidence
        score when averaged across residues.
    *   Present only if using pTM models: predicted TM-score (`ptm` field
        contains a scalar). As a predictor of a global superposition metric,
        this score is designed to also assess whether the model is confident in
        the overall domain packing.
    *   Present only if using pTM models: predicted pairwise aligned errors
        (`predicted_aligned_error` contains a NumPy array of shape [N_res,
        N_res] with the range of possible values from `0` to
        `max_predicted_aligned_error`, where `0` means most confident). This can
        serve for a visualisation of domain packing confidence within the
        structure.

The pLDDT confidence measure is stored in the B-factor field of the output PDB
files (although unlike a B-factor, higher pLDDT is better, so care must be taken
when using for tasks such as molecular replacement).

This code has been tested to match mean top-1 accuracy on a CASP14 test set with
pLDDT ranking over 5 model predictions (some CASP targets were run with earlier
versions of AlphaFold and some had manual interventions; see our forthcoming
publication for details). Some targets such as T1064 may also have high
individual run variance over random seeds.

## Inferencing many proteins

The provided inference script is optimized for predicting the structure of a
single protein, and it will compile the neural network to be specialized to
exactly the size of the sequence, MSA, and templates. For large proteins, the
compile time is a negligible fraction of the runtime, but it may become more
significant for small proteins or if the multi-sequence alignments are already
precomputed. In the bulk inference case, it may make sense to use our
`make_fixed_size` function to pad the inputs to a uniform size, thereby reducing
the number of compilations required.

We do not provide a bulk inference script, but it should be straightforward to
develop on top of the `RunModel.predict` method with a parallel system for
precomputing multi-sequence alignments. Alternatively, this script can be run
repeatedly with only moderate overhead.

## Note on CASP14 reproducibility

AlphaFold's output for a small number of proteins has high inter-run variance,
and may be affected by changes in the input data. The CASP14 target T1064 is a
notable example; the large number of SARS-CoV-2-related sequences recently
deposited changes its MSA significantly. This variability is somewhat mitigated
by the model selection process; running 5 models and taking the most confident.

To reproduce the results of our CASP14 system as closely as possible you must
use the same database versions we used in CASP. These may not match the default
versions downloaded by our scripts.

For genetics:

*   UniRef90:
    [v2020_01](https://ftp.uniprot.org/pub/databases/uniprot/previous_releases/release-2020_01/uniref/)
*   MGnify:
    [v2018_12](http://ftp.ebi.ac.uk/pub/databases/metagenomics/peptide_database/2018_12/)
*   Uniclust30: [v2018_08](http://wwwuser.gwdg.de/~compbiol/uniclust/2018_08/)
*   BFD: [only version available](https://bfd.mmseqs.com/)

For templates:

*   PDB: (downloaded 2020-05-14)
*   PDB70: [2020-05-13](http://wwwuser.gwdg.de/~compbiol/data/hhsuite/databases/hhsuite_dbs/old-releases/pdb70_from_mmcif_200513.tar.gz)

An alternative for templates is to use the latest PDB and PDB70, but pass the
flag `--max_template_date=2020-05-14`, which restricts templates only to
structures that were available at the start of CASP14.

## Citing this work

If you use the code or data in this package, please cite:

```bibtex
@Article{AlphaFold2021,
  author  = {Jumper, John and Evans, Richard and Pritzel, Alexander and Green, Tim and Figurnov, Michael and Ronneberger, Olaf and Tunyasuvunakool, Kathryn and Bates, Russ and {\v{Z}}{\'\i}dek, Augustin and Potapenko, Anna and Bridgland, Alex and Meyer, Clemens and Kohl, Simon A A and Ballard, Andrew J and Cowie, Andrew and Romera-Paredes, Bernardino and Nikolov, Stanislav and Jain, Rishub and Adler, Jonas and Back, Trevor and Petersen, Stig and Reiman, David and Clancy, Ellen and Zielinski, Michal and Steinegger, Martin and Pacholska, Michalina and Berghammer, Tamas and Bodenstein, Sebastian and Silver, David and Vinyals, Oriol and Senior, Andrew W and Kavukcuoglu, Koray and Kohli, Pushmeet and Hassabis, Demis},
  journal = {Nature},
  title   = {Highly accurate protein structure prediction with {AlphaFold}},
  year    = {2021},
  volume  = {596},
  number  = {7873},
  pages   = {583--589},
  doi     = {10.1038/s41586-021-03819-2}
}
```

In addition, if you use the AlphaFold-Multimer mode, please cite:

```bibtex
@article {AlphaFold-Multimer2021,
  author       = {Evans, Richard and O{\textquoteright}Neill, Michael and Pritzel, Alexander and Antropova, Natasha and Senior, Andrew and Green, Tim and {\v{Z}}{\'\i}dek, Augustin and Bates, Russ and Blackwell, Sam and Yim, Jason and Ronneberger, Olaf and Bodenstein, Sebastian and Zielinski, Michal and Bridgland, Alex and Potapenko, Anna and Cowie, Andrew and Tunyasuvunakool, Kathryn and Jain, Rishub and Clancy, Ellen and Kohli, Pushmeet and Jumper, John and Hassabis, Demis},
  journal      = {bioRxiv}
  title        = {Protein complex prediction with AlphaFold-Multimer},
  year         = {2021},
  elocation-id = {2021.10.04.463034},
  doi          = {10.1101/2021.10.04.463034},
  URL          = {https://www.biorxiv.org/content/early/2021/10/04/2021.10.04.463034},
  eprint       = {https://www.biorxiv.org/content/early/2021/10/04/2021.10.04.463034.full.pdf},
}
```

## Community contributions

Colab notebooks provided by the community (please note that these notebooks may
vary from our full AlphaFold system and we did not validate their accuracy):

*   The [ColabFold AlphaFold2 notebook](https://colab.research.google.com/github/sokrypton/ColabFold/blob/main/AlphaFold2.ipynb)
    by Martin Steinegger, Sergey Ovchinnikov and Milot Mirdita, which uses an
    API hosted at the Södinglab based on the MMseqs2 server [(Mirdita et al.
    2019, Bioinformatics)](https://academic.oup.com/bioinformatics/article/35/16/2856/5280135)
    for the multiple sequence alignment creation.

## Acknowledgements

AlphaFold communicates with and/or references the following separate libraries
and packages:

*   [Abseil](https://github.com/abseil/abseil-py)
*   [Biopython](https://biopython.org)
*   [Chex](https://github.com/deepmind/chex)
*   [Colab](https://research.google.com/colaboratory/)
*   [Docker](https://www.docker.com)
*   [HH Suite](https://github.com/soedinglab/hh-suite)
*   [HMMER Suite](http://eddylab.org/software/hmmer)
*   [Haiku](https://github.com/deepmind/dm-haiku)
*   [Immutabledict](https://github.com/corenting/immutabledict)
*   [JAX](https://github.com/google/jax/)
*   [Kalign](https://msa.sbc.su.se/cgi-bin/msa.cgi)
*   [matplotlib](https://matplotlib.org/)
*   [ML Collections](https://github.com/google/ml_collections)
*   [NumPy](https://numpy.org)
*   [OpenMM](https://github.com/openmm/openmm)
*   [OpenStructure](https://openstructure.org)
*   [pandas](https://pandas.pydata.org/)
*   [pymol3d](https://github.com/avirshup/py3dmol)
*   [SciPy](https://scipy.org)
*   [Sonnet](https://github.com/deepmind/sonnet)
*   [TensorFlow](https://github.com/tensorflow/tensorflow)
*   [Tree](https://github.com/deepmind/tree)
*   [tqdm](https://github.com/tqdm/tqdm)

Seoklab version makes use of two extra libaries:

* [Joblib](https://github.com/joblib/joblib)
* [psutil](https://github.com/giampaolo/psutil)

We thank all their contributors and maintainers!

## License and Disclaimer

This is not an officially supported Google product.

Copyright 2021 DeepMind Technologies Limited.

### AlphaFold Code License

Licensed under the Apache License, Version 2.0 (the "License"); you may not use
this file except in compliance with the License. You may obtain a copy of the
License at https://www.apache.org/licenses/LICENSE-2.0.

Unless required by applicable law or agreed to in writing, software distributed
under the License is distributed on an "AS IS" BASIS, WITHOUT WARRANTIES OR
CONDITIONS OF ANY KIND, either express or implied. See the License for the
specific language governing permissions and limitations under the License.

### Model Parameters License

The AlphaFold parameters are made available for non-commercial use only, under
the terms of the Creative Commons Attribution-NonCommercial 4.0 International
(CC BY-NC 4.0) license. You can find details at:
https://creativecommons.org/licenses/by-nc/4.0/legalcode

### Third-party software

Use of the third-party software, libraries or code referred to in the
[Acknowledgements](#acknowledgements) section above may be governed by separate
terms and conditions or license provisions. Your use of the third-party
software, libraries or code is subject to any such terms and you should check
that you can comply with any applicable restrictions or terms and conditions
before use.

### Mirrored Databases

The following databases have been mirrored by DeepMind, and are available with
reference to the following:

*   [BFD](https://bfd.mmseqs.com/) (unmodified), by Steinegger M. and Söding J., available under a [Creative Commons Attribution-ShareAlike 4.0 International License](http://creativecommons.org/licenses/by-sa/4.0/).

*   [BFD](https://bfd.mmseqs.com/) (modified), by Steinegger M. and Söding J., modified by DeepMind, available under a [Creative Commons Attribution-ShareAlike 4.0 International License](http://creativecommons.org/licenses/by-sa/4.0/). See the Methods section of the [AlphaFold proteome paper](https://www.nature.com/articles/s41586-021-03828-1) for details.

*   [Uniclust30: v2018_08](http://wwwuser.gwdg.de/~compbiol/uniclust/2018_08/) (unmodified), by Mirdita M. et al., available under a [Creative Commons Attribution-ShareAlike 4.0 International License](http://creativecommons.org/licenses/by-sa/4.0/).

*   [MGnify: v2018_12](http://ftp.ebi.ac.uk/pub/databases/metagenomics/peptide_database/current_release/README.txt) (unmodified), by Mitchell AL et al., available free of all copyright restrictions and made fully and freely available for both non-commercial and commercial use under [CC0 1.0 Universal (CC0 1.0) Public Domain Dedication](https://creativecommons.org/publicdomain/zero/1.0/).<|MERGE_RESOLUTION|>--- conflicted
+++ resolved
@@ -348,24 +348,17 @@
 An example that folds a protein complex `multimer.fasta` that is prokaryotic:
 
 ```bash
-<<<<<<< HEAD
 alphafold \
-  --is_prokaryote_list=true,false \
-=======
-python3 docker/run_docker.py \
-  --fasta_paths=multimer.fasta \
   --is_prokaryote_list=true \
->>>>>>> be37a41d
   --max_template_date=2020-05-14 \
   --model_type=multimer \
-  multimer1.fasta multimer2.fasta
-```
-
-<<<<<<< HEAD
+  multimer.fasta
+```
+
 Note that if any of the provided fasta files contains multiple chains, then the
 script automatically changes to multimer mode **even if the other model type was
 explicitly given**. Please provide single chains only to use other model types.
-=======
+
 ### Examples
 
 Below are examples on how to use AlphaFold in different scenarios.
@@ -382,11 +375,10 @@
 Then run the following command:
 
 ```bash
-python3 docker/run_docker.py \
-  --fasta_paths=monomer.fasta \
+alphafold \
   --max_template_date=2021-11-01 \
-  --model_preset=monomer \
-  --data_dir=$DOWNLOAD_DIR
+  --model_type=monomer \
+  monomer.fasta
 ```
 
 #### Folding a homomer
@@ -406,12 +398,11 @@
 Then run the following command:
 
 ```bash
-python3 docker/run_docker.py \
-  --fasta_paths=homomer.fasta \
+alphafold \
+  --max_template_date=2021-11-01 \
+  --model_type=multimer \
   --is_prokaryote_list=true \
-  --max_template_date=2021-11-01 \
-  --model_preset=multimer \
-  --data_dir=$DOWNLOAD_DIR
+  homomer.fasta
 ```
 
 #### Folding a heteromer
@@ -435,26 +426,24 @@
 Then run the following command:
 
 ```bash
-python3 docker/run_docker.py \
-  --fasta_paths=heteromer.fasta \
+alphafold \
+  --max_template_date=2021-11-01 \
+  --model_type=multimer \
   --is_prokaryote_list=false \
+  heteromer.fasta
+```
+
+#### Folding multiple monomers one after another
+
+Say we have a two monomers, `monomer1.fasta` and `monomer2.fasta`.
+
+We can fold both sequentially by using the following command:
+
+```bash
+alphafold \
   --max_template_date=2021-11-01 \
-  --model_preset=multimer \
-  --data_dir=$DOWNLOAD_DIR
-```
-
-#### Folding multiple monomers one after another
-
-Say we have a two monomers, `monomer1.fasta` and `monomer2.fasta`.
-
-We can fold both sequentially by using the following command:
-
-```bash
-python3 docker/run_docker.py \
-  --fasta_paths=monomer1.fasta,monomer2.fasta \
-  --max_template_date=2021-11-01 \
-  --model_preset=monomer \
-  --data_dir=$DOWNLOAD_DIR
+  --model_type=monomer \
+  monomer1.fasta monomer2.fasta
 ```
 
 #### Folding multiple multimers one after another
@@ -465,14 +454,12 @@
 We can fold both sequentially by using the following command:
 
 ```bash
-python3 docker/run_docker.py \
-  --fasta_paths=multimer1.fasta,multimer2.fasta \
+alphafold \
   --is_prokaryote_list=true,true \
   --max_template_date=2021-11-01 \
-  --model_preset=multimer \
-  --data_dir=$DOWNLOAD_DIR
-```
->>>>>>> be37a41d
+  --model_type=multimer \
+  multimer1.fasta multimer2.fasta
+```
 
 ### AlphaFold output
 
