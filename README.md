![header](imgs/header.jpg)

# AlphaFold

This package provides an implementation of the inference pipeline of AlphaFold
v2. For simplicity, we refer to this model as AlphaFold throughout the rest of
this document.

We also provide:

1.  An implementation of AlphaFold-Multimer. This represents a work in progress
    and AlphaFold-Multimer isn't expected to be as stable as our monomer
    AlphaFold system. [Read the guide](#updating-existing-installation) for how
    to upgrade and update code.
2.  The [technical note](docs/technical_note_v2.3.0.md) containing the models
    and inference procedure for an updated AlphaFold v2.3.0.
3.  A [CASP15 baseline](docs/casp15_predictions.zip) set of predictions along
    with documentation of any manual interventions performed.

Any publication that discloses findings arising from using this source code or
the model parameters should [cite](#citing-this-work) the
[AlphaFold paper](https://doi.org/10.1038/s41586-021-03819-2) and, if
applicable, the
[AlphaFold-Multimer paper](https://www.biorxiv.org/content/10.1101/2021.10.04.463034v1).

Please also refer to the
[Supplementary Information](https://static-content.springer.com/esm/art%3A10.1038%2Fs41586-021-03819-2/MediaObjects/41586_2021_3819_MOESM1_ESM.pdf)
for a detailed description of the method.

**You can use a slightly simplified version of AlphaFold with
community-supported versions (see below).

If you have any questions, please contact the AlphaFold team at
[alphafold@deepmind.com](mailto:alphafold@deepmind.com).

![CASP14 predictions](imgs/casp14_predictions.gif)

Seoklab version of AlphaFold has few changes:

- Major changes
  - No docker, no system libraries (please refer to [kalininalab/alphafold_non_docker](https://github.com/kalininalab/alphafold_non_docker) repository and [install.sh](install.sh)).
  - Merged with the [multistate GPCR modeling repository](https://github.com/huhlim/alphafold-multistate).
  - Can use multiple GPUs for inference.
  - Add environment variables `ALPHAFOLD_HOME` and `ALPHAFOLD_CONDA_PREFIX` for
    dynamic path resolving.
- Minor changes
  - Add runner script [`alphafold`](bin/alphafold).
  - Support "resuming"; this version will automatically try to use the previous
    results, if they exists. You can force everything to run again by passing
    `--overwrite` flag from the command line.
  - Add command-line option for number of recycling iterations ([seoklab/alphafold#1](https://github.com/seoklab/alphafold/issues/1)).
  - Make command line interface more user-friendly.
  - Code refactoring.

## Installation and running your first prediction

You will need a machine running Linux, AlphaFold does not support other
operating systems. Full installation requires up to 3 TB of disk space to keep
genetic databases (SSD storage is recommended) and a modern NVIDIA GPU (GPUs
with more memory can predict larger protein structures).

Please follow these steps:

<<<<<<< HEAD
1. Clone this repository, then run `./install.sh`. The script requires `wget` to
run. Few variables could change the behavior of the script, namely:
=======
1.  Install [Docker](https://www.docker.com/).

    *   Install
        [NVIDIA Container Toolkit](https://docs.nvidia.com/datacenter/cloud-native/container-toolkit/install-guide.html)
        for GPU support.
    *   Setup running
        [Docker as a non-root user](https://docs.docker.com/engine/install/linux-postinstall/#manage-docker-as-a-non-root-user).

1.  Clone this repository and `cd` into it.
>>>>>>> 2ca41b19

   - `$CONDA_PREFIX`: The path for the newly-installed miniconda. Defaults to
     `/opt/conda` (for system-wide installations).
   - `$SUDO`: Either `y` or `n`. Defaults to `y`. If set to `y`, then the script
     will try to install AlphaFold system-wide, invoking `sudo` a few times.
     **Please be careful for running this script in SUDO mode.** Even though
     this script has been tested a few times, it is **NOT** fully tested for all
     types of Linux distros. (Currently tested on Ubuntu Server 16.04 LTS and
     Ubuntu Server 20.04 LTS)

1.  Download genetic databases and model parameters:

    *   Install `aria2c`. On most Linux distributions it is available via the
        package manager as the `aria2` package (on Debian-based distributions
        this can be installed by running `sudo apt install aria2`).

    *   Please use the script `scripts/download_all_data.sh` to download and set
        up full databases. This may take substantial time (download size is 556
        GB), so we recommend running this script in the background:

    ```bash
    scripts/download_all_data.sh <DOWNLOAD_DIR> > download.log 2> download_all.log &
    ```

<<<<<<< HEAD
    *   It is possible to run AlphaFold with reduced databases; please refer to
    the [complete documentation](#genetic-databases).

1.  Run `alphafold` script with FASTA file(s) containing the protein
    sequence(s) for which you wish to predict the structure. AlphaFold will
    search for the available templates before the date specified by the
    `--max_template_date` parameter (default to all pdb files); this could be
    used to avoid certain templates during modeling.
=======
    *   **Note: The download directory `<DOWNLOAD_DIR>` should *not* be a
        subdirectory in the AlphaFold repository directory.** If it is, the
        Docker build will be slow as the large databases will be copied into the
        docker build context.

    *   It is possible to run AlphaFold with reduced databases; please refer to
        the [complete documentation](#genetic-databases).

1.  Check that AlphaFold will be able to use a GPU by running:

    ```bash
    docker run --rm --gpus all nvidia/cuda:11.0-base nvidia-smi
    ```

    The output of this command should show a list of your GPUs. If it doesn't,
    check if you followed all steps correctly when setting up the
    [NVIDIA Container Toolkit](https://docs.nvidia.com/datacenter/cloud-native/container-toolkit/install-guide.html)
    or take a look at the following
    [NVIDIA Docker issue](https://github.com/NVIDIA/nvidia-docker/issues/1447#issuecomment-801479573).

    If you wish to run AlphaFold using Singularity (a common containerization
    platform on HPC systems) we recommend using some of the third party
    Singularity setups as linked in
    https://github.com/deepmind/alphafold/issues/10 or
    https://github.com/deepmind/alphafold/issues/24.

1.  Build the Docker image:

    ```bash
    docker build -f docker/Dockerfile -t alphafold .
    ```

    If you encounter the following error:

    ```
    W: GPG error: https://developer.download.nvidia.com/compute/cuda/repos/ubuntu1804/x86_64 InRelease: The following signatures couldn't be verified because the public key is not available: NO_PUBKEY A4B469963BF863CC
    E: The repository 'https://developer.download.nvidia.com/compute/cuda/repos/ubuntu1804/x86_64 InRelease' is not signed.
    ```

    use the workaround described in
    https://github.com/deepmind/alphafold/issues/463#issuecomment-1124881779.

1.  Install the `run_docker.py` dependencies. Note: You may optionally wish to
    create a
    [Python Virtual Environment](https://docs.python.org/3/tutorial/venv.html)
    to prevent conflicts with your system's Python environment.

    ```bash
    pip3 install -r docker/requirements.txt
    ```

1.  Make sure that the output directory exists (the default is `/tmp/alphafold`)
    and that you have sufficient permissions to write into it.

1.  Run `run_docker.py` pointing to a FASTA file containing the protein
    sequence(s) for which you wish to predict the structure (`--fasta_paths`
    parameter). AlphaFold will search for the available templates before the
    date specified by the `--max_template_date` parameter; this could be used to
    avoid certain templates during modeling. `--data_dir` is the directory with
    downloaded genetic databases and `--output_dir` is the absolute path to the
    output directory.
>>>>>>> 2ca41b19

    ```bash
    alphafold your_protein.fasta [--max_template_date=2022-01-01]
    ```

1.  Once the run is over, the output directory shall contain predicted
    structures of the target protein. Please check the documentation below for
    additional options and troubleshooting tips.

### Genetic databases

This step requires `rsync` and `aria2c` to be installed on your machine.

AlphaFold needs multiple genetic (sequence) databases to run:

*   [BFD](https://bfd.mmseqs.com/),
*   [MGnify](https://www.ebi.ac.uk/metagenomics/),
*   [PDB70](http://wwwuser.gwdg.de/~compbiol/data/hhsuite/databases/hhsuite_dbs/),
*   [PDB](https://www.rcsb.org/) (structures in the mmCIF format),
*   [PDB seqres](https://www.rcsb.org/) – only for AlphaFold-Multimer,
*   [UniRef30 (FKA UniClust30)](https://uniclust.mmseqs.com/),
*   [UniProt](https://www.uniprot.org/uniprot/) – only for AlphaFold-Multimer,
*   [UniRef90](https://www.uniprot.org/help/uniref),
*   [GPCRdb](https://gpcrdb.org/structure) - only for multistate GPCR modeling,
*   [State-annotated GPCR database](https://zenodo.org/record/5745217) - only
    for multistate GPCR modeling.

We provide a script `scripts/download_all_data.sh` that can be used to download
and set up all of these databases:

*   Recommended default:

    ```bash
    scripts/download_all_data.sh <DOWNLOAD_DIR>
    ```

    will download the full databases.

*   With `reduced_dbs` parameter:

    ```bash
    scripts/download_all_data.sh <DOWNLOAD_DIR> reduced_dbs
    ```

    will download a reduced version of the databases to be used with the
    `reduced_dbs` database preset. This shall be used with the corresponding
    AlphaFold parameter `--db_preset=reduced_dbs` later during the AlphaFold run
    (please see [AlphaFold parameters](#running-alphafold) section).

:ledger: **The data should be downloaded into `$ALPHAFOLD_HOME/data`.** If you
have chosen the other directory for the data to live, then it must be explicitly
passed to the downloader script as a command line argument. The script will then
automatically create a symlink pointing to the target directory at
`$ALPHAFOLD_HOME/data`.

We don't provide exactly the database versions used in CASP14 – see the
[note on reproducibility](#note-on-casp14-reproducibility). Some of the
databases are mirrored for speed, see [mirrored databases](#mirrored-databases).

:ledger: **Note: The total download size for the full databases is around 556 GB
and the total size when unzipped is 2.62 TB. Please make sure you have a large
enough hard drive space, bandwidth and time to download. We recommend using an
SSD for better genetic search performance.**

:ledger: **Note: If the download directory and datasets don't have full read and
write permissions, it can cause errors with the MSA tools, with opaque
(external) error messages. Please ensure the required permissions are applied,
e.g. with the `sudo chmod 755 --recursive "$DOWNLOAD_DIR"` command.**

The `download_all_data.sh` script will also download the model parameter files.
Once the script has finished, you should have the following directory structure:

```
$DOWNLOAD_DIR/                             # Total: ~ 2.62 TB (download: 556 GB)
    bfd/                                   # ~ 1.8 TB (download: 271.6 GB)
        # 6 files.
    mgnify/                                # ~ 120 GB (download: 67 GB)
        mgy_clusters_2022_05.fa
    params/                                # ~ 5.3 GB (download: 5.3 GB)
        # 5 CASP14 models,
        # 5 pTM models,
        # 5 AlphaFold-Multimer models,
        # LICENSE,
        # = 16 files.
    pdb70/                                 # ~ 56 GB (download: 19.5 GB)
        # 9 files.
    pdb_mmcif/                             # ~ 238 GB (download: 43 GB)
        mmcif_files/
            # About 199,000 .cif files.
        obsolete.dat
    pdb_seqres/                            # ~ 0.2 GB (download: 0.2 GB)
        pdb_seqres.txt
    small_bfd/                             # ~ 17 GB (download: 9.6 GB)
        bfd-first_non_consensus_sequences.fasta
    uniref30/                              # ~ 206 GB (download: 52.5 GB)
        # 7 files.
    uniprot/                               # ~ 105 GB (download: 53 GB)
        uniprot.fasta
    uniref90/                              # ~ 67 GB (download: 34 GB)
        uniref90.fasta
```

`bfd/` is only downloaded if you download the full databases, and `small_bfd/`
is only downloaded if you download the reduced databases.

### Model parameters

While the AlphaFold code is licensed under the Apache 2.0 License, the AlphaFold
parameters and CASP15 prediction data are made available under the terms of the
CC BY 4.0 license. Please see the [Disclaimer](#license-and-disclaimer) below
for more detail.

The AlphaFold parameters are available from
https://storage.googleapis.com/alphafold/alphafold_params_2022-12-06.tar, and
are downloaded as part of the `scripts/download_all_data.sh` script. This script
will download parameters for:

*   5 models which were used during CASP14, and were extensively validated for
    structure prediction quality (see Jumper et al. 2021, Suppl. Methods 1.12
    for details).
*   5 pTM models, which were fine-tuned to produce pTM (predicted TM-score) and
    (PAE) predicted aligned error values alongside their structure predictions
    (see Jumper et al. 2021, Suppl. Methods 1.9.7 for details).
*   5 AlphaFold-Multimer models that produce pTM and PAE values alongside their
    structure predictions.

### Updating existing installation

If you have a previous version you can either reinstall fully from scratch
(remove everything and run the setup from scratch) or you can do an incremental
update that will be significantly faster but will require a bit more work. Make
sure you follow these steps in the exact order they are listed below:

1.  **Update the code.**
    *   Go to the directory with the cloned AlphaFold repository and run `git
        fetch origin main` to get all code updates.
1.  **Update the UniProt, UniRef, MGnify and PDB seqres databases.**
    *   Remove `<DOWNLOAD_DIR>/uniprot`.
    *   Run `scripts/download_uniprot.sh <DOWNLOAD_DIR>`.
    *   Remove `<DOWNLOAD_DIR>/uniclust30`.
    *   Run `scripts/download_uniref30.sh <DOWNLOAD_DIR>`.
    *   Remove `<DOWNLOAD_DIR>/uniref90`.
    *   Run `scripts/download_uniref90.sh <DOWNLOAD_DIR>`.
    *   Remove `<DOWNLOAD_DIR>/mgnify`.
    *   Run `scripts/download_mgnify.sh <DOWNLOAD_DIR>`.
    *   Remove `<DOWNLOAD_DIR>/pdb_mmcif`. It is needed to have PDB SeqRes and
        PDB from exactly the same date. Failure to do this step will result in
        potential errors when searching for templates when running
        AlphaFold-Multimer.
    *   Run `scripts/download_pdb_mmcif.sh <DOWNLOAD_DIR>`.
    *   Run `scripts/download_pdb_seqres.sh <DOWNLOAD_DIR>`.
1.  **Update the model parameters.**
    *   Remove the old model parameters in `<DOWNLOAD_DIR>/params`.
    *   Download new model parameters using
        `scripts/download_alphafold_params.sh <DOWNLOAD_DIR>`.
1.  **Follow [Running AlphaFold](#running-alphafold).**

#### Using deprecated model weights

To use the deprecated v2.2.0 AlphaFold-Multimer model weights:

1.  Change `SOURCE_URL` in `scripts/download_alphafold_params.sh` to
    `https://storage.googleapis.com/alphafold/alphafold_params_2022-03-02.tar`,
    and download the old parameters.
2.  Change the `_v3` to `_v2` in the multimer `MODEL_PRESETS` in `config.py`.

To use the deprecated v2.1.0 AlphaFold-Multimer model weights:

1.  Change `SOURCE_URL` in `scripts/download_alphafold_params.sh` to
    `https://storage.googleapis.com/alphafold/alphafold_params_2022-01-19.tar`,
    and download the old parameters.
2.  Remove the `_v3` in the multimer `MODEL_PRESETS` in `config.py`.

## Running AlphaFold

<<<<<<< HEAD
Invoke the runner script `alphafold` with the fasta paths as arguments. Full
configurations is as followings.

```txt
usage: alphafold [-h] [--helpfull] [--is_prokaryote_list IS_PROKARYOTE_LIST]
                 [--output_dir OUTPUT_DIR] [--overwrite]
                 [--model_cnt MODEL_CNT] [--nproc NPROC] [--jit]
                 [--max_sequence_identity MAX_SEQUENCE_IDENTITY]
                 [--heteromer_paired_msa]
                 [--max_template_date MAX_TEMPLATE_DATE] [--ensemble ENSEMBLE]
                 [--small_bfd] [--split_bfd_uniclust]
                 [--model_type MODEL_TYPE] [--state STATE]
                 [--num_multimer_predictions_per_model NUM_MULTIMER_PREDICTIONS_PER_MODEL]
                 [--num_recycle NUM_RECYCLE]
                 [--recycle_early_stop_tolerance RECYCLE_EARLY_STOP_TOLERANCE]
                 [--only_msa] [--models_to_relax MODELS_TO_RELAX]
                 [--use_gpu_relax] [--benchmark] [--debug] [--quiet]
                 [--data_dir DATA_DIR]
                 [--jackhmmer_binary_path JACKHMMER_BINARY_PATH]
                 [--hhblits_binary_path HHBLITS_BINARY_PATH]
                 [--hhsearch_binary_path HHSEARCH_BINARY_PATH]
                 [--hmmsearch_binary_path HMMSEARCH_BINARY_PATH]
                 [--hmmbuild_binary_path HMMBUILD_BINARY_PATH]
                 [--kalign_binary_path KALIGN_BINARY_PATH]
                 [--uniref90_database_path UNIREF90_DATABASE_PATH]
                 [--mgnify_database_path MGNIFY_DATABASE_PATH]
                 [--bfd_database_path BFD_DATABASE_PATH]
                 [--small_bfd_database_path SMALL_BFD_DATABASE_PATH]
                 [--uniref30_database_path UNIREF30_DATABASE_PATH]
                 [--uniprot_database_path UNIPROT_DATABASE_PATH]
                 [--pdb70_database_path PDB70_DATABASE_PATH]
                 [--pdb_seqres_database_path PDB_SEQRES_DATABASE_PATH]
                 [--template_mmcif_dir TEMPLATE_MMCIF_DIR]
                 [--obsolete_pdbs_path OBSOLETE_PDBS_PATH]
                 [--random_seed RANDOM_SEED]
                 fasta_paths [fasta_paths ...]

positional arguments:
  fasta_paths           Paths to FASTA files, each containing a prediction
                        target that will be folded one after another. If a
                        FASTA file contains multiple sequences, then it will
                        be folded as a multimer. Paths should be separated by
                        commas. All FASTA paths must have a unique basename as
                        the basename is used to name the output directories
                        for each prediction.

options:
  -h, --help            show this help message and exit
  --helpfull            show full help message and exit
  --is_prokaryote_list IS_PROKARYOTE_LIST
                        Optional for multimer system, not used by the single
                        chain system. This list should contain a boolean for
                        each fasta specifying true where the target complex is
                        from a prokaryote, and false where it is not, or where
                        the origin is unknown. These values determine the
                        pairing method for the MSA.
  --output_dir OUTPUT_DIR
                        Path to a directory that will store the results.
  --overwrite, --nooverwrite
                        Whether to re-build the features, even if the result
                        exists in the target directories.
  --model_cnt MODEL_CNT
                        Counts of models to use. Note that AlphaFold provides
                        5 pretrained models, so setting the count other than 5
                        is either redundant or insufficient configuration.
  --nproc NPROC         Maximum cpu count to use. Note that the actual cpu
                        load might be different than the configured value.
  --jit, --nojit        Whether to jit compile the alphafold model.
  --max_sequence_identity MAX_SEQUENCE_IDENTITY
                        Maximum sequence identity for template prefilter.
  --heteromer_paired_msa, --noheteromer_paired_msa
                        Whether to turn on msa pairing for heteromers. No-op
                        for monomers or homomers.
  --max_template_date MAX_TEMPLATE_DATE
                        Maximum template release date to consider(ISO-8601
                        format - i.e. YYYY-MM-DD). Important if folding
                        historical test sets.
  --ensemble ENSEMBLE   Choose ensemble count: note that AlphaFold recommends
                        1 ("full_dbs"), and the casp model have used 8 model
                        ensemblings ("casp14").
  --small_bfd, --nosmall_bfd
                        Whether to use smaller genetic database config.
  --split_bfd_uniclust, --nosplit_bfd_uniclust
                        Whether to run hhblits on the bfd and uniclust
                        databases separately. This is useful for some rare
                        cases where the hhblits fails when run on the two
                        databases simultaneously. Note that this option might
                        produce inconsistent results compared to the default
                        setting. No-op if --small_bfd is set.
  --model_type MODEL_TYPE
                        <normal|ptm|multimer|casp14>: Choose model type to use
                        - the casp14 equivalent model (normal), fined-tunded
                        pTM models (ptm), the alphafold-multimer (multimer),
                        and normal model with 8 model ensemblings (casp14).
                        Note that the casp14 preset is just an alias of
                        --model_type=normal --ensemble=8 option.
  --state STATE         <normal|active|intermediate|inactive>: Choose state
                        for GPCRs. Will be ignored if --pdb70_database_path
                        (monomer) or --pdb_seqres_database_path (multimer)
                        argument is set.
  --num_multimer_predictions_per_model NUM_MULTIMER_PREDICTIONS_PER_MODEL
                        How many predictions (each with a different random
                        seed) will be generated per model. E.g. if this is 2
                        and there are 5 models then there will be 10
                        predictions per input. Note: this FLAG only applies if
                        model_preset=multimer
  --num_recycle NUM_RECYCLE
                        How many recycling iterations to use.
  --recycle_early_stop_tolerance RECYCLE_EARLY_STOP_TOLERANCE
                        A negative value indicates that no early stopping will
                        occur, i.e. the model will always run `num_recycle`
                        number of recycling iterations. A positive value will
                        enable early stopping if the difference in pairwise
                        distances is less than the tolerance between recycling
                        steps. Applied only for multimer predictions.
  --only_msa, --noonly_msa
                        Whether to run only the MSA pipeline.
  --models_to_relax MODELS_TO_RELAX
                        <all|best|none>: The models to run the final
                        relaxation step on. If `all`, all models are relaxed,
                        which may be time consuming. If `best`, only the most
                        confident model is relaxed. If `none`, relaxation is
                        not run. Turning off relaxation might result in
                        predictions with distracting stereochemical violations
                        but might help in case you are having issues with the
                        relaxation stage.
  --use_gpu_relax, --nouse_gpu_relax
                        Whether to relax on GPU. Relax on GPU can be much
                        faster than CPU, so it is recommended to enable if
                        possible. Ignored if no GPU is available.
  --benchmark, --nobenchmark
                        Run multiple JAX model evaluations to obtain a timing
                        that excludes the compilation time, which should be
                        more indicative of the time required for inferencing
                        many proteins.
  --debug, --nodebug    Whether to print debug output.
  --quiet, --noquiet    Whether to silence non-warning messages. Takes
                        precedence over --debug option.
  --data_dir DATA_DIR   Path to directory of supporting data.
  --jackhmmer_binary_path JACKHMMER_BINARY_PATH
                        Path to the JackHMMER executable.
  --hhblits_binary_path HHBLITS_BINARY_PATH
                        Path to the HHblits executable.
  --hhsearch_binary_path HHSEARCH_BINARY_PATH
                        Path to the HHsearch executable.
  --hmmsearch_binary_path HMMSEARCH_BINARY_PATH
                        Path to the hmmsearch executable.
  --hmmbuild_binary_path HMMBUILD_BINARY_PATH
                        Path to the hmmbuild executable.
  --kalign_binary_path KALIGN_BINARY_PATH
                        Path to the Kalign executable.
  --uniref90_database_path UNIREF90_DATABASE_PATH
                        Path to the Uniref90 database for use by JackHMMER.
  --mgnify_database_path MGNIFY_DATABASE_PATH
                        Path to the MGnify database for use by JackHMMER.
  --bfd_database_path BFD_DATABASE_PATH
                        Path to the BFD database for use by HHblits.
  --small_bfd_database_path SMALL_BFD_DATABASE_PATH
                        Path to the BFD database for use by HHblits.
  --uniref30_database_path UNIREF30_DATABASE_PATH
                        Path to the UniRef30 database for use by HHblits.
  --uniprot_database_path UNIPROT_DATABASE_PATH
                        Path to the Uniprot database for use by JackHMMer.
  --pdb70_database_path PDB70_DATABASE_PATH
                        Path to the PDB70 database for use by HHsearch.
  --pdb_seqres_database_path PDB_SEQRES_DATABASE_PATH
                        Path to the PDB seqres database for use by hmmsearch.
  --template_mmcif_dir TEMPLATE_MMCIF_DIR
                        Path to a directory with template mmCIF structures,
                        each named <pdb_id>.cif
  --obsolete_pdbs_path OBSOLETE_PDBS_PATH
                        Path to file containing a mapping from obsolete PDB
                        IDs to the PDB IDs of their replacements.
  --random_seed RANDOM_SEED
                        The random seed for the data pipeline. By default,
                        this is randomly generated. Note that even if this is
                        set, Alphafold may still not be deterministic, because
                        processes like GPU inference are nondeterministic.
```
=======
**The simplest way to run AlphaFold is using the provided Docker script.** This
was tested on Google Cloud with a machine using the `nvidia-gpu-cloud-image`
with 12 vCPUs, 85 GB of RAM, a 100 GB boot disk, the databases on an additional
3 TB disk, and an A100 GPU. For your first run, please follow the instructions
from
[Installation and running your first prediction](#installation-and-running-your-first-prediction)
section.

1.  By default, Alphafold will attempt to use all visible GPU devices. To use a
    subset, specify a comma-separated list of GPU UUID(s) or index(es) using the
    `--gpu_devices` flag. See
    [GPU enumeration](https://docs.nvidia.com/datacenter/cloud-native/container-toolkit/user-guide.html#gpu-enumeration)
    for more details.

1.  You can control which AlphaFold model to run by adding the `--model_preset=`
    flag. We provide the following models:

    *   **monomer**: This is the original model used at CASP14 with no
        ensembling.

    *   **monomer\_casp14**: This is the original model used at CASP14 with
        `num_ensemble=8`, matching our CASP14 configuration. This is largely
        provided for reproducibility as it is 8x more computationally expensive
        for limited accuracy gain (+0.1 average GDT gain on CASP14 domains).

    *   **monomer\_ptm**: This is the original CASP14 model fine tuned with the
        pTM head, providing a pairwise confidence measure. It is slightly less
        accurate than the normal monomer model.

    *   **multimer**: This is the [AlphaFold-Multimer](#citing-this-work) model.
        To use this model, provide a multi-sequence FASTA file. In addition, the
        UniProt database should have been downloaded.

1.  You can control MSA speed/quality tradeoff by adding
    `--db_preset=reduced_dbs` or `--db_preset=full_dbs` to the run command. We
    provide the following presets:

    *   **reduced\_dbs**: This preset is optimized for speed and lower hardware
        requirements. It runs with a reduced version of the BFD database. It
        requires 8 CPU cores (vCPUs), 8 GB of RAM, and 600 GB of disk space.

    *   **full\_dbs**: This runs with all genetic databases used at CASP14.

    Running the command above with the `monomer` model preset and the
    `reduced_dbs` data preset would look like this:

    ```bash
    python3 docker/run_docker.py \
      --fasta_paths=T1050.fasta \
      --max_template_date=2020-05-14 \
      --model_preset=monomer \
      --db_preset=reduced_dbs \
      --data_dir=$DOWNLOAD_DIR \
      --output_dir=/home/user/absolute_path_to_the_output_dir
    ```
>>>>>>> 2ca41b19

1.  After generating the predicted model, AlphaFold runs a relaxation step to
    improve local geometry. By default, only the best model (by pLDDT) is
    relaxed (`--models_to_relax=best`), but also all of the models
    (`--models_to_relax=all`) or none of the models (`--models_to_relax=none`)
    can be relaxed.

1.  The relaxation step can be run on GPU (faster, but could be less stable) or
    CPU (slow, but stable). This can be controlled with
    `--enable_gpu_relax=true` (default) or `--enable_gpu_relax=false`.

1.  AlphaFold can re-use MSAs (multiple sequence alignments) for the same
    sequence via `--use_precomputed_msas=true` option; this can be useful for
    trying different AlphaFold parameters. This option assumes that the
    directory structure generated by the first AlphaFold run in the output
    directory exists and that the protein sequence is the same.

### Running AlphaFold-Multimer

All steps are the same as when running the monomer system, but you will have to

*   provide an input fasta with multiple sequences,
*   set `--model_type=multimer`,

An example that folds a protein complex `multimer.fasta`:

```bash
alphafold \
  --max_template_date=2020-05-14 \
  --model_type=multimer \
  multimer.fasta
```

Note that if any of the provided fasta files contains multiple chains, then the
script automatically changes to multimer mode **even if the other model type was
explicitly given**. Please provide single chains only to use other model types.

By default the multimer system will run 5 seeds per model (25 total predictions)
for a small drop in accuracy you may wish to run a single seed per model. This
can be done via the `--num_multimer_predictions_per_model` flag, e.g. set it to
`--num_multimer_predictions_per_model=1` to run a single seed per model.

### AlphaFold prediction speed

The table below reports prediction runtimes for proteins of various lengths. We
only measure unrelaxed structure prediction with three recycles while excluding
runtimes from MSA and template search. When running `docker/run_docker.py` with
`--benchmark=true`, this runtime is stored in `timings.json`. All runtimes are
from a single A100 NVIDIA GPU. Prediction speed on A100 for smaller structures
can be improved by increasing `global_config.subbatch_size` in
`alphafold/model/config.py`.

No. residues | Prediction time (s)
-----------: | ------------------:
100          | 4.9
200          | 7.7
300          | 13
400          | 18
500          | 29
600          | 36
700          | 53
800          | 60
900          | 91
1,000        | 96
1,100        | 140
1,500        | 280
2,000        | 450
2,500        | 969
3,000        | 1,240
3,500        | 2,465
4,000        | 5,660
4,500        | 12,475
5,000        | 18,824

### Examples

Below are examples on how to use AlphaFold in different scenarios.

#### Folding a monomer

Say we have a monomer with the sequence `<SEQUENCE>`. The input fasta should be:

```fasta
>sequence_name
<SEQUENCE>
```

Then run the following command:

```bash
alphafold \
  --max_template_date=2021-11-01 \
  --model_type=normal \
  monomer.fasta
```

#### Folding a homomer

Say we have a homomer with 3 copies of the same sequence `<SEQUENCE>`. The input
fasta should be:

```fasta
>sequence_1
<SEQUENCE>
>sequence_2
<SEQUENCE>
>sequence_3
<SEQUENCE>
```

Then run the following command:

```bash
alphafold \
  --max_template_date=2021-11-01 \
  --model_type=multimer \
  homomer.fasta
```

#### Folding a heteromer

Say we have an A2B3 heteromer, i.e. with 2 copies of `<SEQUENCE A>` and 3 copies
of `<SEQUENCE B>`. The input fasta should be:

```fasta
>sequence_1
<SEQUENCE A>
>sequence_2
<SEQUENCE A>
>sequence_3
<SEQUENCE B>
>sequence_4
<SEQUENCE B>
>sequence_5
<SEQUENCE B>
```

Then run the following command:

```bash
alphafold \
  --max_template_date=2021-11-01 \
  --model_type=multimer \
  heteromer.fasta
```

#### Folding multiple monomers one after another

Say we have a two monomers, `monomer1.fasta` and `monomer2.fasta`.

We can fold both sequentially by using the following command:

```bash
alphafold \
  --max_template_date=2021-11-01 \
  --model_type=normal \
  monomer1.fasta monomer2.fasta
```

#### Folding multiple multimers one after another

Say we have a two multimers, `multimer1.fasta` and `multimer2.fasta`.

We can fold both sequentially by using the following command:

```bash
alphafold \
  --max_template_date=2021-11-01 \
  --model_type=multimer \
  multimer1.fasta multimer2.fasta
```

### AlphaFold output

The outputs will be **in the current directory** for the default settings. They
include the computed MSAs, unrelaxed structures, relaxed structures, ranked
structures, raw model outputs, prediction metadata, and section timings.
The directory will have the following structure:

```txt
<target_name>/
    features.pkl
    ranked_{0,1,2,3,4,...}.pdb
    ranking_debug.json
    relax_metrics.json
    relaxed_model_{1,2,3,4,5,...}.pdb
    result_model_{1,2,3,4,5,...}.pkl
    timings.json
    unrelaxed_model_{1,2,3,4,5,...}.pdb
    msas/
        (depending on configuration)
        [bfd_uniref_hits.a3m | small_bfd_hits.sto]
        mgnify_hits.sto
        uniref90_hits.sto
```

The contents of each output file are as follows:

*   `features.pkl` – A `pickle` file containing the input feature NumPy arrays
    used by the models to produce the structures.
*   `unrelaxed_model_*.pdb` – A PDB format text file containing the predicted
    structure, exactly as outputted by the model.
*   `relaxed_model_*.pdb` – A PDB format text file containing the predicted
    structure, after performing an Amber relaxation procedure on the unrelaxed
    structure prediction (see Jumper et al. 2021, Suppl. Methods 1.8.6 for
    details).
*   `ranked_*.pdb` – A PDB format text file containing the predicted structures,
    after reordering by model confidence. Here `ranked_i.pdb` should contain the
    prediction with the (`i + 1`)-th highest confidence (so that `ranked_0.pdb`
    has the highest confidence). To rank model confidence, we use predicted LDDT
    (pLDDT) scores (see Jumper et al. 2021, Suppl. Methods 1.9.6 for details).
    If `--models_to_relax=all` then all ranked structures are relaxed. If
    `--models_to_relax=best` then only `ranked_0.pdb` is relaxed (the rest are
    unrelaxed). If `--models_to_relax=none`, then the ranked structures are all
    unrelaxed.
*   `ranking_debug.json` – A JSON format text file containing the pLDDT values
    used to perform the model ranking, and a mapping back to the original model
    names.
*   `relax_metrics.json` – A JSON format text file containing relax metrics, for
    instance remaining violations.
*   `timings.json` – A JSON format text file containing the times taken to run
    each section of the AlphaFold pipeline.
*   `msas/` - A directory containing the files describing the various genetic
    tool hits that were used to construct the input MSA.
*   `result_model_*.pkl` – A `pickle` file containing a nested dictionary of the
    various NumPy arrays directly produced by the model. In addition to the
    output of the structure module, this includes auxiliary outputs such as:

    *   Distograms (`distogram/logits` contains a NumPy array of shape [N_res,
        N_res, N_bins] and `distogram/bin_edges` contains the definition of the
        bins).
    *   Per-residue pLDDT scores (`plddt` contains a NumPy array of shape
        [N_res] with the range of possible values from `0` to `100`, where `100`
        means most confident). This can serve to identify sequence regions
        predicted with high confidence or as an overall per-target confidence
        score when averaged across residues.
    *   Present only if using pTM models: predicted TM-score (`ptm` field
        contains a scalar). As a predictor of a global superposition metric,
        this score is designed to also assess whether the model is confident in
        the overall domain packing.
    *   Present only if using pTM models: predicted pairwise aligned errors
        (`predicted_aligned_error` contains a NumPy array of shape [N_res,
        N_res] with the range of possible values from `0` to
        `max_predicted_aligned_error`, where `0` means most confident). This can
        serve for a visualisation of domain packing confidence within the
        structure.

The pLDDT confidence measure is stored in the B-factor field of the output PDB
files (although unlike a B-factor, higher pLDDT is better, so care must be taken
when using for tasks such as molecular replacement).

This code has been tested to match mean top-1 accuracy on a CASP14 test set with
pLDDT ranking over 5 model predictions (some CASP targets were run with earlier
versions of AlphaFold and some had manual interventions; see our forthcoming
publication for details). Some targets such as T1064 may also have high
individual run variance over random seeds.

## Inferencing many proteins

The provided inference script is optimized for predicting the structure of a
single protein, and it will compile the neural network to be specialized to
exactly the size of the sequence, MSA, and templates. For large proteins, the
compile time is a negligible fraction of the runtime, but it may become more
significant for small proteins or if the multi-sequence alignments are already
precomputed. In the bulk inference case, it may make sense to use our
`make_fixed_size` function to pad the inputs to a uniform size, thereby reducing
the number of compilations required.

We do not provide a bulk inference script, but it should be straightforward to
develop on top of the `RunModel.predict` method with a parallel system for
precomputing multi-sequence alignments. Alternatively, this script can be run
repeatedly with only moderate overhead.

## Note on CASP14 reproducibility

AlphaFold's output for a small number of proteins has high inter-run variance,
and may be affected by changes in the input data. The CASP14 target T1064 is a
notable example; the large number of SARS-CoV-2-related sequences recently
deposited changes its MSA significantly. This variability is somewhat mitigated
by the model selection process; running 5 models and taking the most confident.

To reproduce the results of our CASP14 system as closely as possible you must
use the same database versions we used in CASP. These may not match the default
versions downloaded by our scripts.

For genetics:

*   UniRef90:
    [v2020_01](https://ftp.uniprot.org/pub/databases/uniprot/previous_releases/release-2020_01/uniref/)
*   MGnify:
    [v2018_12](http://ftp.ebi.ac.uk/pub/databases/metagenomics/peptide_database/2018_12/)
*   Uniclust30: [v2018_08](http://wwwuser.gwdg.de/~compbiol/uniclust/2018_08/)
*   BFD: [only version available](https://bfd.mmseqs.com/)

For templates:

*   PDB: (downloaded 2020-05-14)
*   PDB70:
    [2020-05-13](http://wwwuser.gwdg.de/~compbiol/data/hhsuite/databases/hhsuite_dbs/old-releases/pdb70_from_mmcif_200513.tar.gz)

An alternative for templates is to use the latest PDB and PDB70, but pass the
flag `--max_template_date=2020-05-14`, which restricts templates only to
structures that were available at the start of CASP14.

## Citing this work

If you use the code or data in this package, please cite:

```bibtex
@Article{AlphaFold2021,
  author  = {Jumper, John and Evans, Richard and Pritzel, Alexander and Green, Tim and Figurnov, Michael and Ronneberger, Olaf and Tunyasuvunakool, Kathryn and Bates, Russ and {\v{Z}}{\'\i}dek, Augustin and Potapenko, Anna and Bridgland, Alex and Meyer, Clemens and Kohl, Simon A A and Ballard, Andrew J and Cowie, Andrew and Romera-Paredes, Bernardino and Nikolov, Stanislav and Jain, Rishub and Adler, Jonas and Back, Trevor and Petersen, Stig and Reiman, David and Clancy, Ellen and Zielinski, Michal and Steinegger, Martin and Pacholska, Michalina and Berghammer, Tamas and Bodenstein, Sebastian and Silver, David and Vinyals, Oriol and Senior, Andrew W and Kavukcuoglu, Koray and Kohli, Pushmeet and Hassabis, Demis},
  journal = {Nature},
  title   = {Highly accurate protein structure prediction with {AlphaFold}},
  year    = {2021},
  volume  = {596},
  number  = {7873},
  pages   = {583--589},
  doi     = {10.1038/s41586-021-03819-2}
}
```

In addition, if you use the AlphaFold-Multimer mode, please cite:

```bibtex
@article {AlphaFold-Multimer2021,
  author       = {Evans, Richard and O{\textquoteright}Neill, Michael and Pritzel, Alexander and Antropova, Natasha and Senior, Andrew and Green, Tim and {\v{Z}}{\'\i}dek, Augustin and Bates, Russ and Blackwell, Sam and Yim, Jason and Ronneberger, Olaf and Bodenstein, Sebastian and Zielinski, Michal and Bridgland, Alex and Potapenko, Anna and Cowie, Andrew and Tunyasuvunakool, Kathryn and Jain, Rishub and Clancy, Ellen and Kohli, Pushmeet and Jumper, John and Hassabis, Demis},
  journal      = {bioRxiv},
  title        = {Protein complex prediction with AlphaFold-Multimer},
  year         = {2021},
  elocation-id = {2021.10.04.463034},
  doi          = {10.1101/2021.10.04.463034},
  URL          = {https://www.biorxiv.org/content/early/2021/10/04/2021.10.04.463034},
  eprint       = {https://www.biorxiv.org/content/early/2021/10/04/2021.10.04.463034.full.pdf},
}
```

## Community contributions

Colab notebooks provided by the community (please note that these notebooks may
vary from our full AlphaFold system and we did not validate their accuracy):

*   The
    [ColabFold AlphaFold2 notebook](https://colab.research.google.com/github/sokrypton/ColabFold/blob/main/AlphaFold2.ipynb)
    by Martin Steinegger, Sergey Ovchinnikov and Milot Mirdita, which uses an
    API hosted at the Södinglab based on the MMseqs2 server
    [(Mirdita et al. 2019, Bioinformatics)](https://academic.oup.com/bioinformatics/article/35/16/2856/5280135)
    for the multiple sequence alignment creation.
*   The [alphafold-multistate repository](https://github.com/huhlim/alphafold-multistate)
    by Lim Heo and Michael Feig, for the multistate GPCR structure modeling.

## Acknowledgements

AlphaFold communicates with and/or references the following separate libraries
and packages:

*   [Abseil](https://github.com/abseil/abseil-py)
*   [Biopython](https://biopython.org)
*   [Chex](https://github.com/deepmind/chex)
*   [Colab](https://research.google.com/colaboratory/)
*   [Docker](https://www.docker.com)
*   [HH Suite](https://github.com/soedinglab/hh-suite)
*   [HMMER Suite](http://eddylab.org/software/hmmer)
*   [Haiku](https://github.com/deepmind/dm-haiku)
*   [Immutabledict](https://github.com/corenting/immutabledict)
*   [JAX](https://github.com/google/jax/)
*   [Kalign](https://msa.sbc.su.se/cgi-bin/msa.cgi)
*   [matplotlib](https://matplotlib.org/)
*   [ML Collections](https://github.com/google/ml_collections)
*   [NumPy](https://numpy.org)
*   [OpenMM](https://github.com/openmm/openmm)
*   [OpenStructure](https://openstructure.org)
*   [pandas](https://pandas.pydata.org/)
*   [pymol3d](https://github.com/avirshup/py3dmol)
*   [SciPy](https://scipy.org)
*   [Sonnet](https://github.com/deepmind/sonnet)
*   [TensorFlow](https://github.com/tensorflow/tensorflow)
*   [Tree](https://github.com/deepmind/tree)
*   [tqdm](https://github.com/tqdm/tqdm)

Seoklab version makes use of two extra libaries:

* [Joblib](https://github.com/joblib/joblib)
* [psutil](https://github.com/giampaolo/psutil)

We thank all their contributors and maintainers!

## Get in Touch

If you have any questions not covered in this overview, please contact the
AlphaFold team at [alphafold@deepmind.com](mailto:alphafold@deepmind.com).

We would love to hear your feedback and understand how AlphaFold has been useful
in your research. Share your stories with us at
[alphafold@deepmind.com](mailto:alphafold@deepmind.com).

## License and Disclaimer

This is not an officially supported Google product.

Copyright 2022 DeepMind Technologies Limited.

AlphaFold 2 and its output are for theoretical modeling only. They are not
intended, validated, or approved for clinical use. You should not use the
AlphaFold 2 or its output for clinical purposes or rely on them for medical or
other professional advice. Any content regarding those topics is provided for
informational purposes only and is not a substitute for advice from a qualified
professional.

Output of AlphaFold 2 are predictions with varying levels of confidence and
should be interpreted carefully. Use discretion before relying on, publishing,
downloading or otherwise using AlphaFold 2 and its output.

### AlphaFold Code License

Licensed under the Apache License, Version 2.0 (the "License"); you may not use
this file except in compliance with the License. You may obtain a copy of the
License at https://www.apache.org/licenses/LICENSE-2.0.

Unless required by applicable law or agreed to in writing, software distributed
under the License is distributed on an "AS IS" BASIS, WITHOUT WARRANTIES OR
CONDITIONS OF ANY KIND, either express or implied. See the License for the
specific language governing permissions and limitations under the License.

### Model Parameters License

The AlphaFold parameters are made available under the terms of the Creative
Commons Attribution 4.0 International (CC BY 4.0) license. You can find details
at: https://creativecommons.org/licenses/by/4.0/legalcode

### Third-party software

Use of the third-party software, libraries or code referred to in the
[Acknowledgements](#acknowledgements) section above may be governed by separate
terms and conditions or license provisions. Your use of the third-party
software, libraries or code is subject to any such terms and you should check
that you can comply with any applicable restrictions or terms and conditions
before use.

### Mirrored Databases

The following databases have been mirrored by DeepMind, and are available with
reference to the following:

*   [BFD](https://bfd.mmseqs.com/) (unmodified), by Steinegger M. and Söding J.,
    available under a
    [Creative Commons Attribution-ShareAlike 4.0 International License](http://creativecommons.org/licenses/by-sa/4.0/).

*   [BFD](https://bfd.mmseqs.com/) (modified), by Steinegger M. and Söding J.,
    modified by DeepMind, available under a
    [Creative Commons Attribution-ShareAlike 4.0 International License](http://creativecommons.org/licenses/by-sa/4.0/).
    See the Methods section of the
    [AlphaFold proteome paper](https://www.nature.com/articles/s41586-021-03828-1)
    for details.

*   [Uniref30: v2021_03](http://wwwuser.gwdg.de/~compbiol/uniclust/2021_03/)
    (unmodified), by Mirdita M. et al., available under a
    [Creative Commons Attribution-ShareAlike 4.0 International License](http://creativecommons.org/licenses/by-sa/4.0/).

*   [MGnify: v2022_05](http://ftp.ebi.ac.uk/pub/databases/metagenomics/peptide_database/2022_05/README.txt)
    (unmodified), by Mitchell AL et al., available free of all copyright
    restrictions and made fully and freely available for both non-commercial and
    commercial use under
    [CC0 1.0 Universal (CC0 1.0) Public Domain Dedication](https://creativecommons.org/publicdomain/zero/1.0/).<|MERGE_RESOLUTION|>--- conflicted
+++ resolved
@@ -61,20 +61,8 @@
 
 Please follow these steps:
 
-<<<<<<< HEAD
 1. Clone this repository, then run `./install.sh`. The script requires `wget` to
 run. Few variables could change the behavior of the script, namely:
-=======
-1.  Install [Docker](https://www.docker.com/).
-
-    *   Install
-        [NVIDIA Container Toolkit](https://docs.nvidia.com/datacenter/cloud-native/container-toolkit/install-guide.html)
-        for GPU support.
-    *   Setup running
-        [Docker as a non-root user](https://docs.docker.com/engine/install/linux-postinstall/#manage-docker-as-a-non-root-user).
-
-1.  Clone this repository and `cd` into it.
->>>>>>> 2ca41b19
 
    - `$CONDA_PREFIX`: The path for the newly-installed miniconda. Defaults to
      `/opt/conda` (for system-wide installations).
@@ -99,7 +87,6 @@
     scripts/download_all_data.sh <DOWNLOAD_DIR> > download.log 2> download_all.log &
     ```
 
-<<<<<<< HEAD
     *   It is possible to run AlphaFold with reduced databases; please refer to
     the [complete documentation](#genetic-databases).
 
@@ -108,69 +95,6 @@
     search for the available templates before the date specified by the
     `--max_template_date` parameter (default to all pdb files); this could be
     used to avoid certain templates during modeling.
-=======
-    *   **Note: The download directory `<DOWNLOAD_DIR>` should *not* be a
-        subdirectory in the AlphaFold repository directory.** If it is, the
-        Docker build will be slow as the large databases will be copied into the
-        docker build context.
-
-    *   It is possible to run AlphaFold with reduced databases; please refer to
-        the [complete documentation](#genetic-databases).
-
-1.  Check that AlphaFold will be able to use a GPU by running:
-
-    ```bash
-    docker run --rm --gpus all nvidia/cuda:11.0-base nvidia-smi
-    ```
-
-    The output of this command should show a list of your GPUs. If it doesn't,
-    check if you followed all steps correctly when setting up the
-    [NVIDIA Container Toolkit](https://docs.nvidia.com/datacenter/cloud-native/container-toolkit/install-guide.html)
-    or take a look at the following
-    [NVIDIA Docker issue](https://github.com/NVIDIA/nvidia-docker/issues/1447#issuecomment-801479573).
-
-    If you wish to run AlphaFold using Singularity (a common containerization
-    platform on HPC systems) we recommend using some of the third party
-    Singularity setups as linked in
-    https://github.com/deepmind/alphafold/issues/10 or
-    https://github.com/deepmind/alphafold/issues/24.
-
-1.  Build the Docker image:
-
-    ```bash
-    docker build -f docker/Dockerfile -t alphafold .
-    ```
-
-    If you encounter the following error:
-
-    ```
-    W: GPG error: https://developer.download.nvidia.com/compute/cuda/repos/ubuntu1804/x86_64 InRelease: The following signatures couldn't be verified because the public key is not available: NO_PUBKEY A4B469963BF863CC
-    E: The repository 'https://developer.download.nvidia.com/compute/cuda/repos/ubuntu1804/x86_64 InRelease' is not signed.
-    ```
-
-    use the workaround described in
-    https://github.com/deepmind/alphafold/issues/463#issuecomment-1124881779.
-
-1.  Install the `run_docker.py` dependencies. Note: You may optionally wish to
-    create a
-    [Python Virtual Environment](https://docs.python.org/3/tutorial/venv.html)
-    to prevent conflicts with your system's Python environment.
-
-    ```bash
-    pip3 install -r docker/requirements.txt
-    ```
-
-1.  Make sure that the output directory exists (the default is `/tmp/alphafold`)
-    and that you have sufficient permissions to write into it.
-
-1.  Run `run_docker.py` pointing to a FASTA file containing the protein
-    sequence(s) for which you wish to predict the structure (`--fasta_paths`
-    parameter). AlphaFold will search for the available templates before the
-    date specified by the `--max_template_date` parameter; this could be used to
-    avoid certain templates during modeling. `--data_dir` is the directory with
-    downloaded genetic databases and `--output_dir` is the absolute path to the
-    output directory.
->>>>>>> 2ca41b19
 
     ```bash
     alphafold your_protein.fasta [--max_template_date=2022-01-01]
@@ -346,7 +270,6 @@
 
 ## Running AlphaFold
 
-<<<<<<< HEAD
 Invoke the runner script `alphafold` with the fasta paths as arguments. Full
 configurations is as followings.
 
@@ -526,63 +449,6 @@
                         set, Alphafold may still not be deterministic, because
                         processes like GPU inference are nondeterministic.
 ```
-=======
-**The simplest way to run AlphaFold is using the provided Docker script.** This
-was tested on Google Cloud with a machine using the `nvidia-gpu-cloud-image`
-with 12 vCPUs, 85 GB of RAM, a 100 GB boot disk, the databases on an additional
-3 TB disk, and an A100 GPU. For your first run, please follow the instructions
-from
-[Installation and running your first prediction](#installation-and-running-your-first-prediction)
-section.
-
-1.  By default, Alphafold will attempt to use all visible GPU devices. To use a
-    subset, specify a comma-separated list of GPU UUID(s) or index(es) using the
-    `--gpu_devices` flag. See
-    [GPU enumeration](https://docs.nvidia.com/datacenter/cloud-native/container-toolkit/user-guide.html#gpu-enumeration)
-    for more details.
-
-1.  You can control which AlphaFold model to run by adding the `--model_preset=`
-    flag. We provide the following models:
-
-    *   **monomer**: This is the original model used at CASP14 with no
-        ensembling.
-
-    *   **monomer\_casp14**: This is the original model used at CASP14 with
-        `num_ensemble=8`, matching our CASP14 configuration. This is largely
-        provided for reproducibility as it is 8x more computationally expensive
-        for limited accuracy gain (+0.1 average GDT gain on CASP14 domains).
-
-    *   **monomer\_ptm**: This is the original CASP14 model fine tuned with the
-        pTM head, providing a pairwise confidence measure. It is slightly less
-        accurate than the normal monomer model.
-
-    *   **multimer**: This is the [AlphaFold-Multimer](#citing-this-work) model.
-        To use this model, provide a multi-sequence FASTA file. In addition, the
-        UniProt database should have been downloaded.
-
-1.  You can control MSA speed/quality tradeoff by adding
-    `--db_preset=reduced_dbs` or `--db_preset=full_dbs` to the run command. We
-    provide the following presets:
-
-    *   **reduced\_dbs**: This preset is optimized for speed and lower hardware
-        requirements. It runs with a reduced version of the BFD database. It
-        requires 8 CPU cores (vCPUs), 8 GB of RAM, and 600 GB of disk space.
-
-    *   **full\_dbs**: This runs with all genetic databases used at CASP14.
-
-    Running the command above with the `monomer` model preset and the
-    `reduced_dbs` data preset would look like this:
-
-    ```bash
-    python3 docker/run_docker.py \
-      --fasta_paths=T1050.fasta \
-      --max_template_date=2020-05-14 \
-      --model_preset=monomer \
-      --db_preset=reduced_dbs \
-      --data_dir=$DOWNLOAD_DIR \
-      --output_dir=/home/user/absolute_path_to_the_output_dir
-    ```
->>>>>>> 2ca41b19
 
 1.  After generating the predicted model, AlphaFold runs a relaxation step to
     improve local geometry. By default, only the best model (by pLDDT) is
