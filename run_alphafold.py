--- conflicted
+++ resolved
@@ -28,7 +28,6 @@
 from absl import app
 from absl import flags
 from absl import logging
-<<<<<<< HEAD
 from absl.flags import argparse_flags
 import numpy as np
 import jax
@@ -107,35 +106,9 @@
                   'the pairing method for the MSA.')
 
 flags.DEFINE_string('output_dir', output_dir, 'Path to a directory that will '
-=======
-from alphafold.common import protein
-from alphafold.common import residue_constants
-from alphafold.data import pipeline
-from alphafold.data import pipeline_multimer
-from alphafold.data import templates
-from alphafold.data.tools import hhsearch
-from alphafold.data.tools import hmmsearch
-from alphafold.model import config
-from alphafold.model import data
-from alphafold.model import model
-from alphafold.relax import relax
-import numpy as np
-
-# Internal import (7716).
-
-logging.set_verbosity(logging.INFO)
-
-flags.DEFINE_list(
-    'fasta_paths', None, 'Paths to FASTA files, each containing a prediction '
-    'target that will be folded one after another. If a FASTA file contains '
-    'multiple sequences, then it will be folded as a multimer. Paths should be '
-    'separated by commas. All FASTA paths must have a unique basename as the '
-    'basename is used to name the output directories for each prediction.')
-
-flags.DEFINE_string('data_dir', None, 'Path to directory of supporting data.')
-flags.DEFINE_string('output_dir', None, 'Path to a directory that will '
->>>>>>> b85ffe10
                     'store the results.')
+flags.DEFINE_boolean('overwrite', False, 'Whether to re-build the features, '
+                     'even if the result exists in the target directories.')
 flags.DEFINE_integer('model_cnt', 5, 'Counts of models to use. Note that '
                      'AlphaFold provides 5 pretrained models, so setting '
                      'the count other than 5 is either redundant '
@@ -160,15 +133,23 @@
                   '8 model ensemblings (casp14).\n'
                   'Note that the casp14 preset is just an alias of '
                   '--model_type=normal --ensemble=8 option.')
-flags.DEFINE_boolean('relax', True, 'Whether to relax the predicted structure.')
+flags.DEFINE_integer('num_multimer_predictions_per_model', 5, 'How many '
+                     'predictions (each with a different random seed) will be '
+                     'generated per model. E.g. if this is 2 and there are 5 '
+                     'models then there will be 10 predictions per input. '
+                     'Note: this FLAG only applies if model_preset=multimer')
+flags.DEFINE_boolean('run_relax', True, 'Whether to run the final relaxation '
+                     'step on the predicted models. Turning relax off might '
+                     'result in predictions with distracting stereochemical '
+                     'violations but might help in case you are having issues '
+                     'with the relaxation stage.')
 flags.DEFINE_boolean('benchmark', False, 'Run multiple JAX model evaluations '
                      'to obtain a timing that excludes the compilation time, '
-                     'which should be more indicative of the time required '
-                     'for inferencing many proteins.')
+                     'which should be more indicative of the time required for '
+                     'inferencing many proteins.')
 flags.DEFINE_boolean('debug', False, 'Whether to print debug output.')
 flags.DEFINE_boolean('quiet', False, 'Whether to silence non-warning messages. '
                      'Takes precedence over --debug option.')
-
 flags.DEFINE_string('data_dir', data_dir,
                     'Path to directory of supporting data.')
 flags.DEFINE_string('jackhmmer_binary_path',
@@ -189,7 +170,6 @@
 flags.DEFINE_string('kalign_binary_path',
                     os.path.join(_conda_bin, 'kalign'),
                     'Path to the Kalign executable.')
-<<<<<<< HEAD
 flags.DEFINE_string('uniref90_database_path', uniref90_database_path,
                     'Path to the Uniref90 database for use by JackHMMER.')
 flags.DEFINE_string('mgnify_database_path', mgnify_database_path,
@@ -217,74 +197,6 @@
                      'Note that even if this is set, Alphafold may still '
                      'not be deterministic, because processes like '
                      'GPU inference are nondeterministic.')
-flags.DEFINE_boolean('overwrite', False, 'Whether to re-build the features, '
-                     'even if the result exists in the target directories.')
-=======
-flags.DEFINE_string('uniref90_database_path', None, 'Path to the Uniref90 '
-                    'database for use by JackHMMER.')
-flags.DEFINE_string('mgnify_database_path', None, 'Path to the MGnify '
-                    'database for use by JackHMMER.')
-flags.DEFINE_string('bfd_database_path', None, 'Path to the BFD '
-                    'database for use by HHblits.')
-flags.DEFINE_string('small_bfd_database_path', None, 'Path to the small '
-                    'version of BFD used with the "reduced_dbs" preset.')
-flags.DEFINE_string('uniclust30_database_path', None, 'Path to the Uniclust30 '
-                    'database for use by HHblits.')
-flags.DEFINE_string('uniprot_database_path', None, 'Path to the Uniprot '
-                    'database for use by JackHMMer.')
-flags.DEFINE_string('pdb70_database_path', None, 'Path to the PDB70 '
-                    'database for use by HHsearch.')
-flags.DEFINE_string('pdb_seqres_database_path', None, 'Path to the PDB '
-                    'seqres database for use by hmmsearch.')
-flags.DEFINE_string('template_mmcif_dir', None, 'Path to a directory with '
-                    'template mmCIF structures, each named <pdb_id>.cif')
-flags.DEFINE_string('max_template_date', None, 'Maximum template release date '
-                    'to consider. Important if folding historical test sets.')
-flags.DEFINE_string('obsolete_pdbs_path', None, 'Path to file containing a '
-                    'mapping from obsolete PDB IDs to the PDB IDs of their '
-                    'replacements.')
-flags.DEFINE_enum('db_preset', 'full_dbs',
-                  ['full_dbs', 'reduced_dbs'],
-                  'Choose preset MSA database configuration - '
-                  'smaller genetic database config (reduced_dbs) or '
-                  'full genetic database config  (full_dbs)')
-flags.DEFINE_enum('model_preset', 'monomer',
-                  ['monomer', 'monomer_casp14', 'monomer_ptm', 'multimer'],
-                  'Choose preset model configuration - the monomer model, '
-                  'the monomer model with extra ensembling, monomer model with '
-                  'pTM head, or multimer model')
-flags.DEFINE_boolean('benchmark', False, 'Run multiple JAX model evaluations '
-                     'to obtain a timing that excludes the compilation time, '
-                     'which should be more indicative of the time required for '
-                     'inferencing many proteins.')
-flags.DEFINE_integer('random_seed', None, 'The random seed for the data '
-                     'pipeline. By default, this is randomly generated. Note '
-                     'that even if this is set, Alphafold may still not be '
-                     'deterministic, because processes like GPU inference are '
-                     'nondeterministic.')
-flags.DEFINE_integer('num_multimer_predictions_per_model', 5, 'How many '
-                     'predictions (each with a different random seed) will be '
-                     'generated per model. E.g. if this is 2 and there are 5 '
-                     'models then there will be 10 predictions per input. '
-                     'Note: this FLAG only applies if model_preset=multimer')
-flags.DEFINE_boolean('use_precomputed_msas', False, 'Whether to read MSAs that '
-                     'have been written to disk instead of running the MSA '
-                     'tools. The MSA files are looked up in the output '
-                     'directory, so it must stay the same between multiple '
-                     'runs that are to reuse the MSAs. WARNING: This will not '
-                     'check if the sequence, database or configuration have '
-                     'changed.')
-flags.DEFINE_boolean('run_relax', True, 'Whether to run the final relaxation '
-                     'step on the predicted models. Turning relax off might '
-                     'result in predictions with distracting stereochemical '
-                     'violations but might help in case you are having issues '
-                     'with the relaxation stage.')
-flags.DEFINE_boolean('use_gpu_relax', None, 'Whether to relax on GPU. '
-                     'Relax on GPU can be much faster than CPU, so it is '
-                     'recommended to enable if possible. GPUs must be available'
-                     ' if this setting is enabled.')
-
->>>>>>> b85ffe10
 FLAGS = flags.FLAGS
 # yapf: enable
 
@@ -323,7 +235,7 @@
       os.symlink(nvidia_cachedir_non_nfs, nvidia_cachedir)
 
 
-def fasta_parser(argv):
+def fasta_parser(args):
   parser = argparse_flags.ArgumentParser(prog="alphafold")
   parser.add_argument(
       "fasta_paths",
@@ -334,7 +246,7 @@
       'be separated by commas. All FASTA paths must have a unique basename as '
       'the basename is used to name the output directories for each prediction.'
   )
-  return parser.parse_args(argv[1:]).fasta_paths
+  return parser.parse_args(args[1:]).fasta_paths
 
 
 MAX_TEMPLATE_HITS = 20
@@ -458,16 +370,11 @@
     model_ids_chunked: List[List[int]],
     model_type: str,
     num_ensemble: int,
-    relaxer: relax.AmberRelaxation,
+    relaxer: Optional[relax.AmberRelaxation],
     benchmark: bool,
-<<<<<<< HEAD
     random_seeds_chunked: List[List[int]],
     n_jobs: int,
-    is_prokaryote: Optional[bool] = None,
     overwrite: Optional[bool] = False):
-=======
-    random_seed: int):
->>>>>>> b85ffe10
   """Predicts structure using AlphaFold for the given sequence."""
   logging.info('Predicting %s', fasta_name)
 
@@ -478,17 +385,7 @@
   if not os.path.exists(msa_output_dir):
     os.makedirs(msa_output_dir)
 
-<<<<<<< HEAD
-=======
-  # Get features.
-  t_0 = time.time()
-  feature_dict = data_pipeline.process(
-      input_fasta_path=fasta_path,
-      msa_output_dir=msa_output_dir)
-  timings['features'] = time.time() - t_0
-
   # Write out features as a pickled dictionary.
->>>>>>> b85ffe10
   features_output_path = os.path.join(output_dir, 'features.pkl')
   if not overwrite and os.path.isfile(features_output_path):
     logging.info("Skipping feature generation; pass --overwrite option to "
@@ -498,15 +395,9 @@
   else:
     with profiler("features"):
       # Get features.
-      if is_prokaryote is None:
-        feature_dict = data_pipeline.process(
-            input_fasta_path=fasta_path,
-            msa_output_dir=msa_output_dir)
-      else:
-        feature_dict = data_pipeline.process(
-            input_fasta_path=fasta_path,
-            msa_output_dir=msa_output_dir,
-            is_prokaryote=is_prokaryote)
+      feature_dict = data_pipeline.process(
+          input_fasta_path=fasta_path,
+          msa_output_dir=msa_output_dir)
     # Write out features as a pickled dictionary.
     with open(features_output_path, 'wb') as f:
       pickle.dump(feature_dict, f, protocol=4)
@@ -551,7 +442,7 @@
 
       result_pdbs[model_name] = relaxed_pdb
   else:
-    logging.info(f'Skipping relaxation for {model_name}')
+    logging.info(f'Skipping relaxation for {fasta_path}')
     result_pdbs = {
         model_name: protein.to_pdb(prot)
         for model_name, prot in unrelaxed_prots.items()
@@ -600,7 +491,6 @@
   if len(fasta_names) != len(set(fasta_names)):
     raise ValueError('All FASTA paths must have a unique basename.')
 
-<<<<<<< HEAD
   logging.set_verbosity(logging.INFO)
   if FLAGS.debug:
     logging.set_verbosity(logging.DEBUG)
@@ -608,24 +498,6 @@
     logging.set_verbosity(logging.WARNING)
 
   check_nvidia_cache()
-
-  model_ids = list(range(FLAGS.model_cnt))
-  logging.info('Have %d models: %s', FLAGS.model_cnt, model_ids)
-  if FLAGS.model_cnt != 5:
-    logging.warning("5 models is recommended, as AlphaFold provides 5 "
-                    "pretrained model configurations")
-
-  random_seed = FLAGS.random_seed
-  if random_seed is None:
-    random_seed = random.randrange(sys.maxsize // FLAGS.model_cnt)
-  logging.info('Using random seed %d for the data pipeline', random_seed)
-  random_seeds: List[int] = [
-      i + random_seed * FLAGS.model_cnt for i in range(FLAGS.model_cnt)
-  ]
-
-  n_jobs = min(FLAGS.model_cnt, devices.DEV_CNT)
-  model_ids_chunked = list(_chunk_list(model_ids, n_jobs))
-  random_seeds_chunked = list(_chunk_list(random_seeds, n_jobs))
 
   run_multimer_system = 'multimer' in FLAGS.model_type
   if not run_multimer_system:
@@ -638,27 +510,6 @@
       FLAGS.model_type = 'normal'
       FLAGS.ensemble = 8
 
-  # Check that is_prokaryote_list has same number of elements as fasta_paths,
-  # and convert to bool.
-  if not run_multimer_system:
-    is_prokaryote_list = [None] * len(fasta_paths)
-  elif FLAGS.is_prokaryote_list:
-    if len(FLAGS.is_prokaryote_list) != len(fasta_paths):
-      raise ValueError('--is_prokaryote_list must either be omitted or match '
-                       'length of --fasta_paths.')
-
-    is_prokaryote_list = []
-    for s in FLAGS.is_prokaryote_list:
-      if s in ('true', 'false'):
-        is_prokaryote_list.append(s == 'true')
-      else:
-        raise ValueError('--is_prokaryote_list must contain comma separated '
-                         'true or false values.')
-  else:  # Default is_prokaryote to False.
-    is_prokaryote_list = [False] * len(fasta_paths)
-
-=======
->>>>>>> b85ffe10
   if run_multimer_system:
     template_searcher = hmmsearch.Hmmsearch(
         binary_path=FLAGS.hmmsearch_binary_path,
@@ -700,52 +551,52 @@
       overwrite=FLAGS.overwrite)
 
   if run_multimer_system:
-    num_predictions_per_model = FLAGS.num_multimer_predictions_per_model
     data_pipeline = pipeline_multimer.DataPipeline(
         monomer_data_pipeline=monomer_data_pipeline,
         uniprot_database_path=FLAGS.uniprot_database_path)
   else:
-    num_predictions_per_model = 1
     data_pipeline = monomer_data_pipeline
-
-<<<<<<< HEAD
-  if FLAGS.relax:
-    relaxer = relax.AmberRelaxation(
-=======
-  model_runners = {}
-  model_names = config.MODEL_PRESETS[FLAGS.model_preset]
-  for model_name in model_names:
-    model_config = config.model_config(model_name)
-    if run_multimer_system:
-      model_config.model.num_ensemble_eval = num_ensemble
-    else:
-      model_config.data.eval.num_ensemble = num_ensemble
-    model_params = data.get_model_haiku_params(
-        model_name=model_name, data_dir=FLAGS.data_dir)
-    model_runner = model.RunModel(model_config, model_params)
-    for i in range(num_predictions_per_model):
-      model_runners[f'{model_name}_pred_{i}'] = model_runner
-
-  logging.info('Have %d models: %s', len(model_runners),
-               list(model_runners.keys()))
 
   if FLAGS.run_relax:
     amber_relaxer = relax.AmberRelaxation(
->>>>>>> b85ffe10
         max_iterations=RELAX_MAX_ITERATIONS,
         tolerance=RELAX_ENERGY_TOLERANCE,
         stiffness=RELAX_STIFFNESS,
         exclude_residues=RELAX_EXCLUDE_RESIDUES,
-<<<<<<< HEAD
         max_outer_iterations=RELAX_MAX_OUTER_ITERATIONS)
   else:
-    relaxer = None
+    amber_relaxer = None
+
+  if FLAGS.model_cnt != 5:
+    logging.warning("5 models is recommended, as AlphaFold provides 5 "
+                    "pretrained model configurations")
+
+  if run_multimer_system:
+    num_predictions_per_model = FLAGS.num_multimer_predictions_per_model
+    pred_cnt = FLAGS.model_cnt * num_predictions_per_model
+  else:
+    num_predictions_per_model = 1
+    pred_cnt = FLAGS.model_cnt
+
+  model_ids = list(range(pred_cnt))
+  logging.info('Have %d models: %s', FLAGS.model_cnt, model_ids)
+
+  random_seed = FLAGS.random_seed
+  if random_seed is None:
+    random_seed = random.randrange(sys.maxsize // pred_cnt)
+  logging.info('Using random seed %d for the data pipeline', random_seed)
+  random_seeds: List[int] = [
+      i + random_seed * pred_cnt for i in range(pred_cnt)
+  ]
+
+  n_jobs = min(pred_cnt, devices.DEV_CNT)
+  model_ids_chunked = list(_chunk_list(model_ids, n_jobs))
+  random_seeds_chunked = list(_chunk_list(random_seeds, n_jobs))
 
   # Predict structure for each of the sequences.
-  for fasta_path, fasta_name, is_prokaryote \
-      in zip(fasta_paths, fasta_names, is_prokaryote_list):
-    with profiler(f"fasta name {fasta_name}", printer=logging.info,
-                  store=False):
+  for fasta_path, fasta_name in zip(fasta_paths, fasta_names):
+    with profiler(
+        f"fasta name {fasta_name}", printer=logging.info, store=False):
       predict_structure(fasta_path=fasta_path,
                         fasta_name=fasta_name,
                         output_dir_base=FLAGS.output_dir,
@@ -753,53 +604,12 @@
                         model_ids_chunked=model_ids_chunked,
                         model_type=FLAGS.model_type,
                         num_ensemble=FLAGS.ensemble,
-                        relaxer=relaxer,
+                        relaxer=amber_relaxer,
                         benchmark=FLAGS.benchmark,
                         random_seeds_chunked=random_seeds_chunked,
                         n_jobs=n_jobs,
-                        is_prokaryote=is_prokaryote,
                         overwrite=FLAGS.overwrite)
 
 
 if __name__ == '__main__':
-  app.run(main, flags_parser=fasta_parser)
-=======
-        max_outer_iterations=RELAX_MAX_OUTER_ITERATIONS,
-        use_gpu=FLAGS.use_gpu_relax)
-  else:
-    amber_relaxer = None
-
-  random_seed = FLAGS.random_seed
-  if random_seed is None:
-    random_seed = random.randrange(sys.maxsize // len(model_runners))
-  logging.info('Using random seed %d for the data pipeline', random_seed)
-
-  # Predict structure for each of the sequences.
-  for i, fasta_path in enumerate(FLAGS.fasta_paths):
-    fasta_name = fasta_names[i]
-    predict_structure(
-        fasta_path=fasta_path,
-        fasta_name=fasta_name,
-        output_dir_base=FLAGS.output_dir,
-        data_pipeline=data_pipeline,
-        model_runners=model_runners,
-        amber_relaxer=amber_relaxer,
-        benchmark=FLAGS.benchmark,
-        random_seed=random_seed)
-
-
-if __name__ == '__main__':
-  flags.mark_flags_as_required([
-      'fasta_paths',
-      'output_dir',
-      'data_dir',
-      'uniref90_database_path',
-      'mgnify_database_path',
-      'template_mmcif_dir',
-      'max_template_date',
-      'obsolete_pdbs_path',
-      'use_gpu_relax',
-  ])
-
-  app.run(main)
->>>>>>> b85ffe10
+  app.run(main, flags_parser=fasta_parser)