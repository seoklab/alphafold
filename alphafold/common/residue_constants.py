# Copyright 2021 DeepMind Technologies Limited
#
# Licensed under the Apache License, Version 2.0 (the "License");
# you may not use this file except in compliance with the License.
# You may obtain a copy of the License at
#
#      http://www.apache.org/licenses/LICENSE-2.0
#
# Unless required by applicable law or agreed to in writing, software
# distributed under the License is distributed on an "AS IS" BASIS,
# WITHOUT WARRANTIES OR CONDITIONS OF ANY KIND, either express or implied.
# See the License for the specific language governing permissions and
# limitations under the License.

"""Constants used in AlphaFold."""

import collections
import functools
import os
from typing import Final, List, Mapping, Tuple

import numpy as np
import tree

# Internal import (35fd).


# Distance from one CA to next CA [trans configuration: omega = 180].
ca_ca = 3.80209737096

# Format: The list for each AA type contains chi1, chi2, chi3, chi4 in
# this order (or a relevant subset from chi1 onwards). ALA and GLY don't have
# chi angles so their chi angle lists are empty.
chi_angles_atoms = {
    'ALA': [],
    # Chi5 in arginine is always 0 +- 5 degrees, so ignore it.
    'ARG': [['N', 'CA', 'CB', 'CG'], ['CA', 'CB', 'CG', 'CD'],
            ['CB', 'CG', 'CD', 'NE'], ['CG', 'CD', 'NE', 'CZ']],
    'ASN': [['N', 'CA', 'CB', 'CG'], ['CA', 'CB', 'CG', 'OD1']],
    'ASP': [['N', 'CA', 'CB', 'CG'], ['CA', 'CB', 'CG', 'OD1']],
    'CYS': [['N', 'CA', 'CB', 'SG']],
    'GLN': [['N', 'CA', 'CB', 'CG'], ['CA', 'CB', 'CG', 'CD'],
            ['CB', 'CG', 'CD', 'OE1']],
    'GLU': [['N', 'CA', 'CB', 'CG'], ['CA', 'CB', 'CG', 'CD'],
            ['CB', 'CG', 'CD', 'OE1']],
    'GLY': [],
    'HIS': [['N', 'CA', 'CB', 'CG'], ['CA', 'CB', 'CG', 'ND1']],
    'ILE': [['N', 'CA', 'CB', 'CG1'], ['CA', 'CB', 'CG1', 'CD1']],
    'LEU': [['N', 'CA', 'CB', 'CG'], ['CA', 'CB', 'CG', 'CD1']],
    'LYS': [['N', 'CA', 'CB', 'CG'], ['CA', 'CB', 'CG', 'CD'],
            ['CB', 'CG', 'CD', 'CE'], ['CG', 'CD', 'CE', 'NZ']],
    'MET': [['N', 'CA', 'CB', 'CG'], ['CA', 'CB', 'CG', 'SD'],
            ['CB', 'CG', 'SD', 'CE']],
    'PHE': [['N', 'CA', 'CB', 'CG'], ['CA', 'CB', 'CG', 'CD1']],
    'PRO': [['N', 'CA', 'CB', 'CG'], ['CA', 'CB', 'CG', 'CD']],
    'SER': [['N', 'CA', 'CB', 'OG']],
    'THR': [['N', 'CA', 'CB', 'OG1']],
    'TRP': [['N', 'CA', 'CB', 'CG'], ['CA', 'CB', 'CG', 'CD1']],
    'TYR': [['N', 'CA', 'CB', 'CG'], ['CA', 'CB', 'CG', 'CD1']],
    'VAL': [['N', 'CA', 'CB', 'CG1']],
}

# If chi angles given in fixed-length array, this matrix determines how to mask
# them for each AA type. The order is as per restype_order (see below).
chi_angles_mask = [
    [0.0, 0.0, 0.0, 0.0],  # ALA
    [1.0, 1.0, 1.0, 1.0],  # ARG
    [1.0, 1.0, 0.0, 0.0],  # ASN
    [1.0, 1.0, 0.0, 0.0],  # ASP
    [1.0, 0.0, 0.0, 0.0],  # CYS
    [1.0, 1.0, 1.0, 0.0],  # GLN
    [1.0, 1.0, 1.0, 0.0],  # GLU
    [0.0, 0.0, 0.0, 0.0],  # GLY
    [1.0, 1.0, 0.0, 0.0],  # HIS
    [1.0, 1.0, 0.0, 0.0],  # ILE
    [1.0, 1.0, 0.0, 0.0],  # LEU
    [1.0, 1.0, 1.0, 1.0],  # LYS
    [1.0, 1.0, 1.0, 0.0],  # MET
    [1.0, 1.0, 0.0, 0.0],  # PHE
    [1.0, 1.0, 0.0, 0.0],  # PRO
    [1.0, 0.0, 0.0, 0.0],  # SER
    [1.0, 0.0, 0.0, 0.0],  # THR
    [1.0, 1.0, 0.0, 0.0],  # TRP
    [1.0, 1.0, 0.0, 0.0],  # TYR
    [1.0, 0.0, 0.0, 0.0],  # VAL
]

# The following chi angles are pi periodic: they can be rotated by a multiple
# of pi without affecting the structure.
chi_pi_periodic = [
    [0.0, 0.0, 0.0, 0.0],  # ALA
    [0.0, 0.0, 0.0, 0.0],  # ARG
    [0.0, 0.0, 0.0, 0.0],  # ASN
    [0.0, 1.0, 0.0, 0.0],  # ASP
    [0.0, 0.0, 0.0, 0.0],  # CYS
    [0.0, 0.0, 0.0, 0.0],  # GLN
    [0.0, 0.0, 1.0, 0.0],  # GLU
    [0.0, 0.0, 0.0, 0.0],  # GLY
    [0.0, 0.0, 0.0, 0.0],  # HIS
    [0.0, 0.0, 0.0, 0.0],  # ILE
    [0.0, 0.0, 0.0, 0.0],  # LEU
    [0.0, 0.0, 0.0, 0.0],  # LYS
    [0.0, 0.0, 0.0, 0.0],  # MET
    [0.0, 1.0, 0.0, 0.0],  # PHE
    [0.0, 0.0, 0.0, 0.0],  # PRO
    [0.0, 0.0, 0.0, 0.0],  # SER
    [0.0, 0.0, 0.0, 0.0],  # THR
    [0.0, 0.0, 0.0, 0.0],  # TRP
    [0.0, 1.0, 0.0, 0.0],  # TYR
    [0.0, 0.0, 0.0, 0.0],  # VAL
    [0.0, 0.0, 0.0, 0.0],  # UNK
]

# Atoms positions relative to the 8 rigid groups, defined by the pre-omega, phi,
# psi and chi angles:
# 0: 'backbone group',
# 1: 'pre-omega-group', (empty)
# 2: 'phi-group', (currently empty, because it defines only hydrogens)
# 3: 'psi-group',
# 4,5,6,7: 'chi1,2,3,4-group'
# The atom positions are relative to the axis-end-atom of the corresponding
# rotation axis. The x-axis is in direction of the rotation axis, and the y-axis
# is defined such that the dihedral-angle-defining atom (the last entry in
# chi_angles_atoms above) is in the xy-plane (with a positive y-coordinate).
# format: [atomname, group_idx, rel_position]
rigid_group_atom_positions = {
    'ALA': [
        ['N', 0, (-0.525, 1.363, 0.000)],
        ['CA', 0, (0.000, 0.000, 0.000)],
        ['C', 0, (1.526, -0.000, -0.000)],
        ['CB', 0, (-0.529, -0.774, -1.205)],
        ['O', 3, (0.627, 1.062, 0.000)],
    ],
    'ARG': [
        ['N', 0, (-0.524, 1.362, -0.000)],
        ['CA', 0, (0.000, 0.000, 0.000)],
        ['C', 0, (1.525, -0.000, -0.000)],
        ['CB', 0, (-0.524, -0.778, -1.209)],
        ['O', 3, (0.626, 1.062, 0.000)],
        ['CG', 4, (0.616, 1.390, -0.000)],
        ['CD', 5, (0.564, 1.414, 0.000)],
        ['NE', 6, (0.539, 1.357, -0.000)],
        ['NH1', 7, (0.206, 2.301, 0.000)],
        ['NH2', 7, (2.078, 0.978, -0.000)],
        ['CZ', 7, (0.758, 1.093, -0.000)],
    ],
    'ASN': [
        ['N', 0, (-0.536, 1.357, 0.000)],
        ['CA', 0, (0.000, 0.000, 0.000)],
        ['C', 0, (1.526, -0.000, -0.000)],
        ['CB', 0, (-0.531, -0.787, -1.200)],
        ['O', 3, (0.625, 1.062, 0.000)],
        ['CG', 4, (0.584, 1.399, 0.000)],
        ['ND2', 5, (0.593, -1.188, 0.001)],
        ['OD1', 5, (0.633, 1.059, 0.000)],
    ],
    'ASP': [
        ['N', 0, (-0.525, 1.362, -0.000)],
        ['CA', 0, (0.000, 0.000, 0.000)],
        ['C', 0, (1.527, 0.000, -0.000)],
        ['CB', 0, (-0.526, -0.778, -1.208)],
        ['O', 3, (0.626, 1.062, -0.000)],
        ['CG', 4, (0.593, 1.398, -0.000)],
        ['OD1', 5, (0.610, 1.091, 0.000)],
        ['OD2', 5, (0.592, -1.101, -0.003)],
    ],
    'CYS': [
        ['N', 0, (-0.522, 1.362, -0.000)],
        ['CA', 0, (0.000, 0.000, 0.000)],
        ['C', 0, (1.524, 0.000, 0.000)],
        ['CB', 0, (-0.519, -0.773, -1.212)],
        ['O', 3, (0.625, 1.062, -0.000)],
        ['SG', 4, (0.728, 1.653, 0.000)],
    ],
    'GLN': [
        ['N', 0, (-0.526, 1.361, -0.000)],
        ['CA', 0, (0.000, 0.000, 0.000)],
        ['C', 0, (1.526, 0.000, 0.000)],
        ['CB', 0, (-0.525, -0.779, -1.207)],
        ['O', 3, (0.626, 1.062, -0.000)],
        ['CG', 4, (0.615, 1.393, 0.000)],
        ['CD', 5, (0.587, 1.399, -0.000)],
        ['NE2', 6, (0.593, -1.189, -0.001)],
        ['OE1', 6, (0.634, 1.060, 0.000)],
    ],
    'GLU': [
        ['N', 0, (-0.528, 1.361, 0.000)],
        ['CA', 0, (0.000, 0.000, 0.000)],
        ['C', 0, (1.526, -0.000, -0.000)],
        ['CB', 0, (-0.526, -0.781, -1.207)],
        ['O', 3, (0.626, 1.062, 0.000)],
        ['CG', 4, (0.615, 1.392, 0.000)],
        ['CD', 5, (0.600, 1.397, 0.000)],
        ['OE1', 6, (0.607, 1.095, -0.000)],
        ['OE2', 6, (0.589, -1.104, -0.001)],
    ],
    'GLY': [
        ['N', 0, (-0.572, 1.337, 0.000)],
        ['CA', 0, (0.000, 0.000, 0.000)],
        ['C', 0, (1.517, -0.000, -0.000)],
        ['O', 3, (0.626, 1.062, -0.000)],
    ],
    'HIS': [
        ['N', 0, (-0.527, 1.360, 0.000)],
        ['CA', 0, (0.000, 0.000, 0.000)],
        ['C', 0, (1.525, 0.000, 0.000)],
        ['CB', 0, (-0.525, -0.778, -1.208)],
        ['O', 3, (0.625, 1.063, 0.000)],
        ['CG', 4, (0.600, 1.370, -0.000)],
        ['CD2', 5, (0.889, -1.021, 0.003)],
        ['ND1', 5, (0.744, 1.160, -0.000)],
        ['CE1', 5, (2.030, 0.851, 0.002)],
        ['NE2', 5, (2.145, -0.466, 0.004)],
    ],
    'ILE': [
        ['N', 0, (-0.493, 1.373, -0.000)],
        ['CA', 0, (0.000, 0.000, 0.000)],
        ['C', 0, (1.527, -0.000, -0.000)],
        ['CB', 0, (-0.536, -0.793, -1.213)],
        ['O', 3, (0.627, 1.062, -0.000)],
        ['CG1', 4, (0.534, 1.437, -0.000)],
        ['CG2', 4, (0.540, -0.785, -1.199)],
        ['CD1', 5, (0.619, 1.391, 0.000)],
    ],
    'LEU': [
        ['N', 0, (-0.520, 1.363, 0.000)],
        ['CA', 0, (0.000, 0.000, 0.000)],
        ['C', 0, (1.525, -0.000, -0.000)],
        ['CB', 0, (-0.522, -0.773, -1.214)],
        ['O', 3, (0.625, 1.063, -0.000)],
        ['CG', 4, (0.678, 1.371, 0.000)],
        ['CD1', 5, (0.530, 1.430, -0.000)],
        ['CD2', 5, (0.535, -0.774, 1.200)],
    ],
    'LYS': [
        ['N', 0, (-0.526, 1.362, -0.000)],
        ['CA', 0, (0.000, 0.000, 0.000)],
        ['C', 0, (1.526, 0.000, 0.000)],
        ['CB', 0, (-0.524, -0.778, -1.208)],
        ['O', 3, (0.626, 1.062, -0.000)],
        ['CG', 4, (0.619, 1.390, 0.000)],
        ['CD', 5, (0.559, 1.417, 0.000)],
        ['CE', 6, (0.560, 1.416, 0.000)],
        ['NZ', 7, (0.554, 1.387, 0.000)],
    ],
    'MET': [
        ['N', 0, (-0.521, 1.364, -0.000)],
        ['CA', 0, (0.000, 0.000, 0.000)],
        ['C', 0, (1.525, 0.000, 0.000)],
        ['CB', 0, (-0.523, -0.776, -1.210)],
        ['O', 3, (0.625, 1.062, -0.000)],
        ['CG', 4, (0.613, 1.391, -0.000)],
        ['SD', 5, (0.703, 1.695, 0.000)],
        ['CE', 6, (0.320, 1.786, -0.000)],
    ],
    'PHE': [
        ['N', 0, (-0.518, 1.363, 0.000)],
        ['CA', 0, (0.000, 0.000, 0.000)],
        ['C', 0, (1.524, 0.000, -0.000)],
        ['CB', 0, (-0.525, -0.776, -1.212)],
        ['O', 3, (0.626, 1.062, -0.000)],
        ['CG', 4, (0.607, 1.377, 0.000)],
        ['CD1', 5, (0.709, 1.195, -0.000)],
        ['CD2', 5, (0.706, -1.196, 0.000)],
        ['CE1', 5, (2.102, 1.198, -0.000)],
        ['CE2', 5, (2.098, -1.201, -0.000)],
        ['CZ', 5, (2.794, -0.003, -0.001)],
    ],
    'PRO': [
        ['N', 0, (-0.566, 1.351, -0.000)],
        ['CA', 0, (0.000, 0.000, 0.000)],
        ['C', 0, (1.527, -0.000, 0.000)],
        ['CB', 0, (-0.546, -0.611, -1.293)],
        ['O', 3, (0.621, 1.066, 0.000)],
        ['CG', 4, (0.382, 1.445, 0.0)],
        # ['CD', 5, (0.427, 1.440, 0.0)],
        ['CD', 5, (0.477, 1.424, 0.0)],  # manually made angle 2 degrees larger
    ],
    'SER': [
        ['N', 0, (-0.529, 1.360, -0.000)],
        ['CA', 0, (0.000, 0.000, 0.000)],
        ['C', 0, (1.525, -0.000, -0.000)],
        ['CB', 0, (-0.518, -0.777, -1.211)],
        ['O', 3, (0.626, 1.062, -0.000)],
        ['OG', 4, (0.503, 1.325, 0.000)],
    ],
    'THR': [
        ['N', 0, (-0.517, 1.364, 0.000)],
        ['CA', 0, (0.000, 0.000, 0.000)],
        ['C', 0, (1.526, 0.000, -0.000)],
        ['CB', 0, (-0.516, -0.793, -1.215)],
        ['O', 3, (0.626, 1.062, 0.000)],
        ['CG2', 4, (0.550, -0.718, -1.228)],
        ['OG1', 4, (0.472, 1.353, 0.000)],
    ],
    'TRP': [
        ['N', 0, (-0.521, 1.363, 0.000)],
        ['CA', 0, (0.000, 0.000, 0.000)],
        ['C', 0, (1.525, -0.000, 0.000)],
        ['CB', 0, (-0.523, -0.776, -1.212)],
        ['O', 3, (0.627, 1.062, 0.000)],
        ['CG', 4, (0.609, 1.370, -0.000)],
        ['CD1', 5, (0.824, 1.091, 0.000)],
        ['CD2', 5, (0.854, -1.148, -0.005)],
        ['CE2', 5, (2.186, -0.678, -0.007)],
        ['CE3', 5, (0.622, -2.530, -0.007)],
        ['NE1', 5, (2.140, 0.690, -0.004)],
        ['CH2', 5, (3.028, -2.890, -0.013)],
        ['CZ2', 5, (3.283, -1.543, -0.011)],
        ['CZ3', 5, (1.715, -3.389, -0.011)],
    ],
    'TYR': [
        ['N', 0, (-0.522, 1.362, 0.000)],
        ['CA', 0, (0.000, 0.000, 0.000)],
        ['C', 0, (1.524, -0.000, -0.000)],
        ['CB', 0, (-0.522, -0.776, -1.213)],
        ['O', 3, (0.627, 1.062, -0.000)],
        ['CG', 4, (0.607, 1.382, -0.000)],
        ['CD1', 5, (0.716, 1.195, -0.000)],
        ['CD2', 5, (0.713, -1.194, -0.001)],
        ['CE1', 5, (2.107, 1.200, -0.002)],
        ['CE2', 5, (2.104, -1.201, -0.003)],
        ['OH', 5, (4.168, -0.002, -0.005)],
        ['CZ', 5, (2.791, -0.001, -0.003)],
    ],
    'VAL': [
        ['N', 0, (-0.494, 1.373, -0.000)],
        ['CA', 0, (0.000, 0.000, 0.000)],
        ['C', 0, (1.527, -0.000, -0.000)],
        ['CB', 0, (-0.533, -0.795, -1.213)],
        ['O', 3, (0.627, 1.062, -0.000)],
        ['CG1', 4, (0.540, 1.429, -0.000)],
        ['CG2', 4, (0.533, -0.776, 1.203)],
    ],
}

# A list of atoms (excluding hydrogen) for each AA type. PDB naming convention.
residue_atoms = {
    'ALA': ['C', 'CA', 'CB', 'N', 'O'],
    'ARG': ['C', 'CA', 'CB', 'CG', 'CD', 'CZ', 'N', 'NE', 'O', 'NH1', 'NH2'],
    'ASP': ['C', 'CA', 'CB', 'CG', 'N', 'O', 'OD1', 'OD2'],
    'ASN': ['C', 'CA', 'CB', 'CG', 'N', 'ND2', 'O', 'OD1'],
    'CYS': ['C', 'CA', 'CB', 'N', 'O', 'SG'],
    'GLU': ['C', 'CA', 'CB', 'CG', 'CD', 'N', 'O', 'OE1', 'OE2'],
    'GLN': ['C', 'CA', 'CB', 'CG', 'CD', 'N', 'NE2', 'O', 'OE1'],
    'GLY': ['C', 'CA', 'N', 'O'],
    'HIS': ['C', 'CA', 'CB', 'CG', 'CD2', 'CE1', 'N', 'ND1', 'NE2', 'O'],
    'ILE': ['C', 'CA', 'CB', 'CG1', 'CG2', 'CD1', 'N', 'O'],
    'LEU': ['C', 'CA', 'CB', 'CG', 'CD1', 'CD2', 'N', 'O'],
    'LYS': ['C', 'CA', 'CB', 'CG', 'CD', 'CE', 'N', 'NZ', 'O'],
    'MET': ['C', 'CA', 'CB', 'CG', 'CE', 'N', 'O', 'SD'],
    'PHE': ['C', 'CA', 'CB', 'CG', 'CD1', 'CD2', 'CE1', 'CE2', 'CZ', 'N', 'O'],
    'PRO': ['C', 'CA', 'CB', 'CG', 'CD', 'N', 'O'],
    'SER': ['C', 'CA', 'CB', 'N', 'O', 'OG'],
    'THR': ['C', 'CA', 'CB', 'CG2', 'N', 'O', 'OG1'],
    'TRP': ['C', 'CA', 'CB', 'CG', 'CD1', 'CD2', 'CE2', 'CE3', 'CZ2', 'CZ3',
            'CH2', 'N', 'NE1', 'O'],
    'TYR': ['C', 'CA', 'CB', 'CG', 'CD1', 'CD2', 'CE1', 'CE2', 'CZ', 'N', 'O',
            'OH'],
    'VAL': ['C', 'CA', 'CB', 'CG1', 'CG2', 'N', 'O']
}

# Naming swaps for ambiguous atom names.
# Due to symmetries in the amino acids the naming of atoms is ambiguous in
# 4 of the 20 amino acids.
# (The LDDT paper lists 7 amino acids as ambiguous, but the naming ambiguities
# in LEU, VAL and ARG can be resolved by using the 3d constellations of
# the 'ambiguous' atoms and their neighbours)
residue_atom_renaming_swaps = {
    'ASP': {'OD1': 'OD2'},
    'GLU': {'OE1': 'OE2'},
    'PHE': {'CD1': 'CD2', 'CE1': 'CE2'},
    'TYR': {'CD1': 'CD2', 'CE1': 'CE2'},
}

# Van der Waals radii [Angstroem] of the atoms (from Wikipedia)
van_der_waals_radius = {
    'C': 1.7,
    'N': 1.55,
    'O': 1.52,
    'S': 1.8,
}

Bond = collections.namedtuple(
    'Bond', ['atom1_name', 'atom2_name', 'length', 'stddev'])
BondAngle = collections.namedtuple(
    'BondAngle',
    ['atom1_name', 'atom2_name', 'atom3name', 'angle_rad', 'stddev'])


@functools.lru_cache(maxsize=None)
def load_stereo_chemical_props() -> Tuple[Mapping[str, List[Bond]],
                                          Mapping[str, List[Bond]],
                                          Mapping[str, List[BondAngle]]]:
  """Load stereo_chemical_props.txt into a nice structure.

  Load literature values for bond lengths and bond angles and translate
  bond angles into the length of the opposite edge of the triangle
  ("residue_virtual_bonds").

  Returns:
    residue_bonds: Dict that maps resname -> list of Bond tuples.
    residue_virtual_bonds: Dict that maps resname -> list of Bond tuples.
    residue_bond_angles: Dict that maps resname -> list of BondAngle tuples.
  """
  stereo_chemical_props_path = os.path.join(
      os.path.dirname(os.path.abspath(__file__)), 'stereo_chemical_props.txt')
  with open(stereo_chemical_props_path, 'rt') as f:
    stereo_chemical_props = f.read()
  lines_iter = iter(stereo_chemical_props.splitlines())
  # Load bond lengths.
  residue_bonds = {}
  next(lines_iter)  # Skip header line.
  for line in lines_iter:
    if line.strip() == '-':
      break
    bond, resname, length, stddev = line.split()
    atom1, atom2 = bond.split('-')
    if resname not in residue_bonds:
      residue_bonds[resname] = []
    residue_bonds[resname].append(
        Bond(atom1, atom2, float(length), float(stddev)))
  residue_bonds['UNK'] = []

  # Load bond angles.
  residue_bond_angles = {}
  next(lines_iter)  # Skip empty line.
  next(lines_iter)  # Skip header line.
  for line in lines_iter:
    if line.strip() == '-':
      break
    bond, resname, angle_degree, stddev_degree = line.split()
    atom1, atom2, atom3 = bond.split('-')
    if resname not in residue_bond_angles:
      residue_bond_angles[resname] = []
    residue_bond_angles[resname].append(
        BondAngle(atom1, atom2, atom3,
                  float(angle_degree) / 180. * np.pi,
                  float(stddev_degree) / 180. * np.pi))
  residue_bond_angles['UNK'] = []

  def make_bond_key(atom1_name, atom2_name):
    """Unique key to lookup bonds."""
    return '-'.join(sorted([atom1_name, atom2_name]))

  # Translate bond angles into distances ("virtual bonds").
  residue_virtual_bonds = {}
  for resname, bond_angles in residue_bond_angles.items():
    # Create a fast lookup dict for bond lengths.
    bond_cache = {}
    for b in residue_bonds[resname]:
      bond_cache[make_bond_key(b.atom1_name, b.atom2_name)] = b
    residue_virtual_bonds[resname] = []
    for ba in bond_angles:
      bond1 = bond_cache[make_bond_key(ba.atom1_name, ba.atom2_name)]
      bond2 = bond_cache[make_bond_key(ba.atom2_name, ba.atom3name)]

      # Compute distance between atom1 and atom3 using the law of cosines
      # c^2 = a^2 + b^2 - 2ab*cos(gamma).
      gamma = ba.angle_rad
      length = np.sqrt(bond1.length**2 + bond2.length**2
                       - 2 * bond1.length * bond2.length * np.cos(gamma))

      # Propagation of uncertainty assuming uncorrelated errors.
      dl_outer = 0.5 / length
      dl_dgamma = (2 * bond1.length * bond2.length * np.sin(gamma)) * dl_outer
      dl_db1 = (2 * bond1.length - 2 * bond2.length * np.cos(gamma)) * dl_outer
      dl_db2 = (2 * bond2.length - 2 * bond1.length * np.cos(gamma)) * dl_outer
      stddev = np.sqrt((dl_dgamma * ba.stddev)**2
                       + (dl_db1 * bond1.stddev)**2
                       + (dl_db2 * bond2.stddev)**2)
      residue_virtual_bonds[resname].append(
          Bond(ba.atom1_name, ba.atom3name, length, stddev))

  return (residue_bonds,
          residue_virtual_bonds,
          residue_bond_angles)


# Between-residue bond lengths for general bonds (first element) and for Proline
# (second element).
between_res_bond_length_c_n = [1.329, 1.341]
between_res_bond_length_stddev_c_n = [0.014, 0.016]

# Between-residue cos_angles.
between_res_cos_angles_c_n_ca = [-0.5203, 0.0353]  # degrees: 121.352 +- 2.315
between_res_cos_angles_ca_c_n = [-0.4473, 0.0311]  # degrees: 116.568 +- 1.995

# This mapping is used when we need to store atom data in a format that requires
# fixed atom data size for every residue (e.g. a numpy array).
atom_types = [
    'N', 'CA', 'C', 'CB', 'O', 'CG', 'CG1', 'CG2', 'OG', 'OG1', 'SG', 'CD',
    'CD1', 'CD2', 'ND1', 'ND2', 'OD1', 'OD2', 'SD', 'CE', 'CE1', 'CE2', 'CE3',
    'NE', 'NE1', 'NE2', 'OE1', 'OE2', 'CH2', 'NH1', 'NH2', 'OH', 'CZ', 'CZ2',
    'CZ3', 'NZ', 'OXT'
]
atom_order = {atom_type: i for i, atom_type in enumerate(atom_types)}
atom_type_num = len(atom_types)  # := 37.


# A compact atom encoding with 14 columns
# pylint: disable=line-too-long
# pylint: disable=bad-whitespace
restype_name_to_atom14_names = {
    'ALA': ['N', 'CA', 'C', 'O', 'CB', '',    '',    '',    '',    '',    '',    '',    '',    ''],
    'ARG': ['N', 'CA', 'C', 'O', 'CB', 'CG',  'CD',  'NE',  'CZ',  'NH1', 'NH2', '',    '',    ''],
    'ASN': ['N', 'CA', 'C', 'O', 'CB', 'CG',  'OD1', 'ND2', '',    '',    '',    '',    '',    ''],
    'ASP': ['N', 'CA', 'C', 'O', 'CB', 'CG',  'OD1', 'OD2', '',    '',    '',    '',    '',    ''],
    'CYS': ['N', 'CA', 'C', 'O', 'CB', 'SG',  '',    '',    '',    '',    '',    '',    '',    ''],
    'GLN': ['N', 'CA', 'C', 'O', 'CB', 'CG',  'CD',  'OE1', 'NE2', '',    '',    '',    '',    ''],
    'GLU': ['N', 'CA', 'C', 'O', 'CB', 'CG',  'CD',  'OE1', 'OE2', '',    '',    '',    '',    ''],
    'GLY': ['N', 'CA', 'C', 'O', '',   '',    '',    '',    '',    '',    '',    '',    '',    ''],
    'HIS': ['N', 'CA', 'C', 'O', 'CB', 'CG',  'ND1', 'CD2', 'CE1', 'NE2', '',    '',    '',    ''],
    'ILE': ['N', 'CA', 'C', 'O', 'CB', 'CG1', 'CG2', 'CD1', '',    '',    '',    '',    '',    ''],
    'LEU': ['N', 'CA', 'C', 'O', 'CB', 'CG',  'CD1', 'CD2', '',    '',    '',    '',    '',    ''],
    'LYS': ['N', 'CA', 'C', 'O', 'CB', 'CG',  'CD',  'CE',  'NZ',  '',    '',    '',    '',    ''],
    'MET': ['N', 'CA', 'C', 'O', 'CB', 'CG',  'SD',  'CE',  '',    '',    '',    '',    '',    ''],
    'PHE': ['N', 'CA', 'C', 'O', 'CB', 'CG',  'CD1', 'CD2', 'CE1', 'CE2', 'CZ',  '',    '',    ''],
    'PRO': ['N', 'CA', 'C', 'O', 'CB', 'CG',  'CD',  '',    '',    '',    '',    '',    '',    ''],
    'SER': ['N', 'CA', 'C', 'O', 'CB', 'OG',  '',    '',    '',    '',    '',    '',    '',    ''],
    'THR': ['N', 'CA', 'C', 'O', 'CB', 'OG1', 'CG2', '',    '',    '',    '',    '',    '',    ''],
    'TRP': ['N', 'CA', 'C', 'O', 'CB', 'CG',  'CD1', 'CD2', 'NE1', 'CE2', 'CE3', 'CZ2', 'CZ3', 'CH2'],
    'TYR': ['N', 'CA', 'C', 'O', 'CB', 'CG',  'CD1', 'CD2', 'CE1', 'CE2', 'CZ',  'OH',  '',    ''],
    'VAL': ['N', 'CA', 'C', 'O', 'CB', 'CG1', 'CG2', '',    '',    '',    '',    '',    '',    ''],
    'UNK': ['',  '',   '',  '',  '',   '',    '',    '',    '',    '',    '',    '',    '',    ''],

}
# pylint: enable=line-too-long
# pylint: enable=bad-whitespace


# This is the standard residue order when coding AA type as a number.
# Reproduce it by taking 3-letter AA codes and sorting them alphabetically.
restypes = [
    'A', 'R', 'N', 'D', 'C', 'Q', 'E', 'G', 'H', 'I', 'L', 'K', 'M', 'F', 'P',
    'S', 'T', 'W', 'Y', 'V'
]
restype_order = {restype: i for i, restype in enumerate(restypes)}
restype_num = len(restypes)  # := 20.
unk_restype_index = restype_num  # Catch-all index for unknown restypes.

restypes_with_x = restypes + ['X']
restype_order_with_x = {restype: i for i, restype in enumerate(restypes_with_x)}


def sequence_to_onehot(
    sequence: str,
    mapping: Mapping[str, int],
    map_unknown_to_x: bool = False) -> np.ndarray:
  """Maps the given sequence into a one-hot encoded matrix.

  Args:
    sequence: An amino acid sequence.
    mapping: A dictionary mapping amino acids to integers.
    map_unknown_to_x: If True, any amino acid that is not in the mapping will be
      mapped to the unknown amino acid 'X'. If the mapping doesn't contain
      amino acid 'X', an error will be thrown. If False, any amino acid not in
      the mapping will throw an error.

  Returns:
    A numpy array of shape (seq_len, num_unique_aas) with one-hot encoding of
    the sequence.

  Raises:
    ValueError: If the mapping doesn't contain values from 0 to
      num_unique_aas - 1 without any gaps.
  """
  num_entries = max(mapping.values()) + 1

  if sorted(set(mapping.values())) != list(range(num_entries)):
    raise ValueError('The mapping must have values from 0 to num_unique_aas-1 '
                     'without any gaps. Got: %s' % sorted(mapping.values()))

  one_hot_arr = np.zeros((len(sequence), num_entries), dtype=np.int32)

  for aa_index, aa_type in enumerate(sequence):
    if map_unknown_to_x:
      if aa_type.isalpha() and aa_type.isupper():
        aa_id = mapping.get(aa_type, mapping['X'])
      else:
        raise ValueError(f'Invalid character in the sequence: {aa_type}')
    else:
      aa_id = mapping[aa_type]
    one_hot_arr[aa_index, aa_id] = 1

  return one_hot_arr


restype_1to3 = {
    'A': 'ALA',
    'R': 'ARG',
    'N': 'ASN',
    'D': 'ASP',
    'C': 'CYS',
    'Q': 'GLN',
    'E': 'GLU',
    'G': 'GLY',
    'H': 'HIS',
    'I': 'ILE',
    'L': 'LEU',
    'K': 'LYS',
    'M': 'MET',
    'F': 'PHE',
    'P': 'PRO',
    'S': 'SER',
    'T': 'THR',
    'W': 'TRP',
    'Y': 'TYR',
    'V': 'VAL',
}

PROTEIN_CHAIN: Final[str] = 'polypeptide(L)'
POLYMER_CHAIN: Final[str] = 'polymer'


def atom_id_to_type(atom_id: str) -> str:
  """Convert atom ID to atom type, works only for standard protein residues.

  Args:
    atom_id: Atom ID to be converted.

  Returns:
    String corresponding to atom type.

  Raises:
    ValueError: If atom ID not recognized.
  """

  if atom_id.startswith('C'):
    return 'C'
  elif atom_id.startswith('N'):
    return 'N'
  elif atom_id.startswith('O'):
    return 'O'
  elif atom_id.startswith('H'):
    return 'H'
  elif atom_id.startswith('S'):
    return 'S'
  raise ValueError('Atom ID not recognized.')


# NB: restype_3to1 differs from Bio.PDB.protein_letters_3to1 by being a simple
# 1-to-1 mapping of 3 letter names to one letter names. The latter contains
# many more, and less common, three letter names as keys and maps many of these
# to the same one letter name (including 'X' and 'U' which we don't use here).
restype_3to1 = {v: k for k, v in restype_1to3.items()}

# Define a restype name for all unknown residues.
unk_restype = 'UNK'

resnames = [restype_1to3[r] for r in restypes] + [unk_restype]
resname_to_idx = {resname: i for i, resname in enumerate(resnames)}


# The mapping here uses hhblits convention, so that B is mapped to D, J and O
# are mapped to X, U is mapped to C, and Z is mapped to E. Other than that the
# remaining 20 amino acids are kept in alphabetical order.
# There are 2 non-amino acid codes, X (representing any amino acid) and
# "-" representing a missing amino acid in an alignment.  The id for these
# codes is put at the end (20 and 21) so that they can easily be ignored if
# desired.
HHBLITS_AA_TO_ID = {
    'A': 0,
    'B': 2,
    'C': 1,
    'D': 2,
    'E': 3,
    'F': 4,
    'G': 5,
    'H': 6,
    'I': 7,
    'J': 20,
    'K': 8,
    'L': 9,
    'M': 10,
    'N': 11,
    'O': 20,
    'P': 12,
    'Q': 13,
    'R': 14,
    'S': 15,
    'T': 16,
    'U': 1,
    'V': 17,
    'W': 18,
    'X': 20,
    'Y': 19,
    'Z': 3,
    '-': 21,
}

# Partial inversion of HHBLITS_AA_TO_ID.
ID_TO_HHBLITS_AA = {
    0: 'A',
    1: 'C',  # Also U.
    2: 'D',  # Also B.
    3: 'E',  # Also Z.
    4: 'F',
    5: 'G',
    6: 'H',
    7: 'I',
    8: 'K',
    9: 'L',
    10: 'M',
    11: 'N',
    12: 'P',
    13: 'Q',
    14: 'R',
    15: 'S',
    16: 'T',
    17: 'V',
    18: 'W',
    19: 'Y',
    20: 'X',  # Includes J and O.
    21: '-',
}

restypes_with_x_and_gap = restypes + ['X', '-']
MAP_HHBLITS_AATYPE_TO_OUR_AATYPE = tuple(
    restypes_with_x_and_gap.index(ID_TO_HHBLITS_AA[i])
    for i in range(len(restypes_with_x_and_gap)))


def _make_standard_atom_mask() -> np.ndarray:
  """Returns [num_res_types, num_atom_types] mask array."""
  # +1 to account for unknown (all 0s).
  mask = np.zeros([restype_num + 1, atom_type_num], dtype=np.int32)
  for restype, restype_letter in enumerate(restypes):
    restype_name = restype_1to3[restype_letter]
    atom_names = residue_atoms[restype_name]
    for atom_name in atom_names:
      atom_type = atom_order[atom_name]
      mask[restype, atom_type] = 1
  return mask


STANDARD_ATOM_MASK = _make_standard_atom_mask()


# A one hot representation for the first and second atoms defining the axis
# of rotation for each chi-angle in each residue.
def chi_angle_atom(atom_index: int) -> np.ndarray:
  """Define chi-angle rigid groups via one-hot representations."""
  chi_angles_index = {}
  one_hots = []

  for k, v in chi_angles_atoms.items():
    indices = [atom_types.index(s[atom_index]) for s in v]
    indices.extend([-1] * (4 - len(indices)))
    chi_angles_index[k] = indices

  for r in restypes:
    res3 = restype_1to3[r]
    one_hot = np.eye(atom_type_num)[chi_angles_index[res3]]
    one_hots.append(one_hot)

  one_hots.append(np.zeros([4, atom_type_num]))  # Add zeros for residue `X`.
  one_hot = np.stack(one_hots, axis=0)
  one_hot = np.transpose(one_hot, [0, 2, 1])

  return one_hot


chi_atom_1_one_hot = chi_angle_atom(1)
chi_atom_2_one_hot = chi_angle_atom(2)

# An array like chi_angles_atoms but using indices rather than names.
chi_angles_atom_indices = [chi_angles_atoms[restype_1to3[r]] for r in restypes]
chi_angles_atom_indices = tree.map_structure(
    lambda atom_name: atom_order[atom_name], chi_angles_atom_indices)
chi_angles_atom_indices = np.array([
    chi_atoms + ([[0, 0, 0, 0]] * (4 - len(chi_atoms)))
    for chi_atoms in chi_angles_atom_indices])

# Mapping from (res_name, atom_name) pairs to the atom's chi group index
# and atom index within that group.
chi_groups_for_atom = collections.defaultdict(list)
for res_name, chi_angle_atoms_for_res in chi_angles_atoms.items():
  for chi_group_i, chi_group in enumerate(chi_angle_atoms_for_res):
    for atom_i, atom in enumerate(chi_group):
      chi_groups_for_atom[(res_name, atom)].append((chi_group_i, atom_i))
chi_groups_for_atom = dict(chi_groups_for_atom)


def _make_rigid_transformation_4x4(ex, ey, translation):
  """Create a rigid 4x4 transformation matrix from two axes and transl."""
  # Normalize ex.
  ex_normalized = ex / np.linalg.norm(ex)

  # make ey perpendicular to ex
  ey_normalized = ey - np.dot(ey, ex_normalized) * ex_normalized
  ey_normalized /= np.linalg.norm(ey_normalized)

  # compute ez as cross product
  eznorm = np.cross(ex_normalized, ey_normalized)
  m = np.stack([ex_normalized, ey_normalized, eznorm, translation]).transpose()
  m = np.concatenate([m, [[0., 0., 0., 1.]]], axis=0)
  return m


# create an array with (restype, atomtype) --> rigid_group_idx
# and an array with (restype, atomtype, coord) for the atom positions
# and compute affine transformation matrices (4,4) from one rigid group to the
# previous group
restype_atom37_to_rigid_group = np.zeros([21, 37], dtype=int)
restype_atom37_mask = np.zeros([21, 37], dtype=np.float32)
restype_atom37_rigid_group_positions = np.zeros([21, 37, 3], dtype=np.float32)
restype_atom14_to_rigid_group = np.zeros([21, 14], dtype=int)
restype_atom14_mask = np.zeros([21, 14], dtype=np.float32)
restype_atom14_rigid_group_positions = np.zeros([21, 14, 3], dtype=np.float32)
restype_rigid_group_default_frame = np.zeros([21, 8, 4, 4], dtype=np.float32)


def _make_rigid_group_constants():
  """Fill the arrays above."""
  for restype, restype_letter in enumerate(restypes):
    resname = restype_1to3[restype_letter]
    for atomname, group_idx, atom_position in rigid_group_atom_positions[
        resname]:
      atomtype = atom_order[atomname]
      restype_atom37_to_rigid_group[restype, atomtype] = group_idx
      restype_atom37_mask[restype, atomtype] = 1
      restype_atom37_rigid_group_positions[restype, atomtype, :] = atom_position

      atom14idx = restype_name_to_atom14_names[resname].index(atomname)
      restype_atom14_to_rigid_group[restype, atom14idx] = group_idx
      restype_atom14_mask[restype, atom14idx] = 1
      restype_atom14_rigid_group_positions[restype,
                                           atom14idx, :] = atom_position

  for restype, restype_letter in enumerate(restypes):
    resname = restype_1to3[restype_letter]
    atom_positions = {name: np.array(pos) for name, _, pos
                      in rigid_group_atom_positions[resname]}

    # backbone to backbone is the identity transform
    restype_rigid_group_default_frame[restype, 0, :, :] = np.eye(4)

    # pre-omega-frame to backbone (currently dummy identity matrix)
    restype_rigid_group_default_frame[restype, 1, :, :] = np.eye(4)

    # phi-frame to backbone
    mat = _make_rigid_transformation_4x4(
        ex=atom_positions['N'] - atom_positions['CA'],
        ey=np.array([1., 0., 0.]),
        translation=atom_positions['N'])
    restype_rigid_group_default_frame[restype, 2, :, :] = mat

    # psi-frame to backbone
    mat = _make_rigid_transformation_4x4(
        ex=atom_positions['C'] - atom_positions['CA'],
        ey=atom_positions['CA'] - atom_positions['N'],
        translation=atom_positions['C'])
    restype_rigid_group_default_frame[restype, 3, :, :] = mat

    # chi1-frame to backbone
    if chi_angles_mask[restype][0]:
      base_atom_names = chi_angles_atoms[resname][0]
      base_atom_positions = [atom_positions[name] for name in base_atom_names]
      mat = _make_rigid_transformation_4x4(
          ex=base_atom_positions[2] - base_atom_positions[1],
          ey=base_atom_positions[0] - base_atom_positions[1],
          translation=base_atom_positions[2])
      restype_rigid_group_default_frame[restype, 4, :, :] = mat

    # chi2-frame to chi1-frame
    # chi3-frame to chi2-frame
    # chi4-frame to chi3-frame
    # luckily all rotation axes for the next frame start at (0,0,0) of the
    # previous frame
    for chi_idx in range(1, 4):
      if chi_angles_mask[restype][chi_idx]:
        axis_end_atom_name = chi_angles_atoms[resname][chi_idx][2]
        axis_end_atom_position = atom_positions[axis_end_atom_name]
        mat = _make_rigid_transformation_4x4(
            ex=axis_end_atom_position,
            ey=np.array([-1., 0., 0.]),
            translation=axis_end_atom_position)
        restype_rigid_group_default_frame[restype, 4 + chi_idx, :, :] = mat


_make_rigid_group_constants()


def make_atom14_dists_bounds(overlap_tolerance=1.5,
                             bond_length_tolerance_factor=15):
  """compute upper and lower bounds for bonds to assess violations."""
  restype_atom14_bond_lower_bound = np.zeros([21, 14, 14], np.float32)
  restype_atom14_bond_upper_bound = np.zeros([21, 14, 14], np.float32)
  restype_atom14_bond_stddev = np.zeros([21, 14, 14], np.float32)
  residue_bonds, residue_virtual_bonds, _ = load_stereo_chemical_props()
  for restype, restype_letter in enumerate(restypes):
    resname = restype_1to3[restype_letter]
    atom_list = restype_name_to_atom14_names[resname]

    # create lower and upper bounds for clashes
    for atom1_idx, atom1_name in enumerate(atom_list):
      if not atom1_name:
        continue
      atom1_radius = van_der_waals_radius[atom1_name[0]]
      for atom2_idx, atom2_name in enumerate(atom_list):
        if (not atom2_name) or atom1_idx == atom2_idx:
          continue
        atom2_radius = van_der_waals_radius[atom2_name[0]]
        lower = atom1_radius + atom2_radius - overlap_tolerance
        upper = 1e10
        restype_atom14_bond_lower_bound[restype, atom1_idx, atom2_idx] = lower
        restype_atom14_bond_lower_bound[restype, atom2_idx, atom1_idx] = lower
        restype_atom14_bond_upper_bound[restype, atom1_idx, atom2_idx] = upper
        restype_atom14_bond_upper_bound[restype, atom2_idx, atom1_idx] = upper

    # overwrite lower and upper bounds for bonds and angles
    for b in residue_bonds[resname] + residue_virtual_bonds[resname]:
      atom1_idx = atom_list.index(b.atom1_name)
      atom2_idx = atom_list.index(b.atom2_name)
      lower = b.length - bond_length_tolerance_factor * b.stddev
      upper = b.length + bond_length_tolerance_factor * b.stddev
      restype_atom14_bond_lower_bound[restype, atom1_idx, atom2_idx] = lower
      restype_atom14_bond_lower_bound[restype, atom2_idx, atom1_idx] = lower
      restype_atom14_bond_upper_bound[restype, atom1_idx, atom2_idx] = upper
      restype_atom14_bond_upper_bound[restype, atom2_idx, atom1_idx] = upper
      restype_atom14_bond_stddev[restype, atom1_idx, atom2_idx] = b.stddev
      restype_atom14_bond_stddev[restype, atom2_idx, atom1_idx] = b.stddev
  return {'lower_bound': restype_atom14_bond_lower_bound,  # shape (21,14,14)
          'upper_bound': restype_atom14_bond_upper_bound,  # shape (21,14,14)
          'stddev': restype_atom14_bond_stddev,  # shape (21,14,14)
<<<<<<< HEAD
          }
=======
         }


CCD_NAME_TO_ONE_LETTER: Mapping[str, str] = {
    '00C': 'C', '01W': 'X', '02K': 'A', '03Y': 'C', '07O': 'C', '08P': 'C',
    '0A0': 'D', '0A1': 'Y', '0A2': 'K', '0A8': 'C', '0AA': 'V', '0AB': 'V',
    '0AC': 'G', '0AD': 'G', '0AF': 'W', '0AG': 'L', '0AH': 'S', '0AK': 'D',
    '0AM': 'A', '0AP': 'C', '0AU': 'U', '0AV': 'A', '0AZ': 'P', '0BN': 'F',
    '0C': 'C', '0CS': 'A', '0DC': 'C', '0DG': 'G', '0DT': 'T', '0FL': 'A',
    '0G': 'G', '0NC': 'A', '0SP': 'A', '0U': 'U', '10C': 'C', '125': 'U',
    '126': 'U', '127': 'U', '128': 'N', '12A': 'A', '143': 'C', '193': 'X',
    '1AP': 'A', '1MA': 'A', '1MG': 'G', '1PA': 'F', '1PI': 'A', '1PR': 'N',
    '1SC': 'C', '1TQ': 'W', '1TY': 'Y', '1X6': 'S', '200': 'F', '23F': 'F',
    '23S': 'X', '26B': 'T', '2AD': 'X', '2AG': 'A', '2AO': 'X', '2AR': 'A',
    '2AS': 'X', '2AT': 'T', '2AU': 'U', '2BD': 'I', '2BT': 'T', '2BU': 'A',
    '2CO': 'C', '2DA': 'A', '2DF': 'N', '2DM': 'N', '2DO': 'X', '2DT': 'T',
    '2EG': 'G', '2FE': 'N', '2FI': 'N', '2FM': 'M', '2GT': 'T', '2HF': 'H',
    '2LU': 'L', '2MA': 'A', '2MG': 'G', '2ML': 'L', '2MR': 'R', '2MT': 'P',
    '2MU': 'U', '2NT': 'T', '2OM': 'U', '2OT': 'T', '2PI': 'X', '2PR': 'G',
    '2SA': 'N', '2SI': 'X', '2ST': 'T', '2TL': 'T', '2TY': 'Y', '2VA': 'V',
    '2XA': 'C', '32S': 'X', '32T': 'X', '3AH': 'H', '3AR': 'X', '3CF': 'F',
    '3DA': 'A', '3DR': 'N', '3GA': 'A', '3MD': 'D', '3ME': 'U', '3NF': 'Y',
    '3QN': 'K', '3TY': 'X', '3XH': 'G', '4AC': 'N', '4BF': 'Y', '4CF': 'F',
    '4CY': 'M', '4DP': 'W', '4FB': 'P', '4FW': 'W', '4HT': 'W', '4IN': 'W',
    '4MF': 'N', '4MM': 'X', '4OC': 'C', '4PC': 'C', '4PD': 'C', '4PE': 'C',
    '4PH': 'F', '4SC': 'C', '4SU': 'U', '4TA': 'N', '4U7': 'A', '56A': 'H',
    '5AA': 'A', '5AB': 'A', '5AT': 'T', '5BU': 'U', '5CG': 'G', '5CM': 'C',
    '5CS': 'C', '5FA': 'A', '5FC': 'C', '5FU': 'U', '5HP': 'E', '5HT': 'T',
    '5HU': 'U', '5IC': 'C', '5IT': 'T', '5IU': 'U', '5MC': 'C', '5MD': 'N',
    '5MU': 'U', '5NC': 'C', '5PC': 'C', '5PY': 'T', '5SE': 'U', '64T': 'T',
    '6CL': 'K', '6CT': 'T', '6CW': 'W', '6HA': 'A', '6HC': 'C', '6HG': 'G',
    '6HN': 'K', '6HT': 'T', '6IA': 'A', '6MA': 'A', '6MC': 'A', '6MI': 'N',
    '6MT': 'A', '6MZ': 'N', '6OG': 'G', '70U': 'U', '7DA': 'A', '7GU': 'G',
    '7JA': 'I', '7MG': 'G', '8AN': 'A', '8FG': 'G', '8MG': 'G', '8OG': 'G',
    '9NE': 'E', '9NF': 'F', '9NR': 'R', '9NV': 'V', 'A': 'A', 'A1P': 'N',
    'A23': 'A', 'A2L': 'A', 'A2M': 'A', 'A34': 'A', 'A35': 'A', 'A38': 'A',
    'A39': 'A', 'A3A': 'A', 'A3P': 'A', 'A40': 'A', 'A43': 'A', 'A44': 'A',
    'A47': 'A', 'A5L': 'A', 'A5M': 'C', 'A5N': 'N', 'A5O': 'A', 'A66': 'X',
    'AA3': 'A', 'AA4': 'A', 'AAR': 'R', 'AB7': 'X', 'ABA': 'A', 'ABR': 'A',
    'ABS': 'A', 'ABT': 'N', 'ACB': 'D', 'ACL': 'R', 'AD2': 'A', 'ADD': 'X',
    'ADX': 'N', 'AEA': 'X', 'AEI': 'D', 'AET': 'A', 'AFA': 'N', 'AFF': 'N',
    'AFG': 'G', 'AGM': 'R', 'AGT': 'C', 'AHB': 'N', 'AHH': 'X', 'AHO': 'A',
    'AHP': 'A', 'AHS': 'X', 'AHT': 'X', 'AIB': 'A', 'AKL': 'D', 'AKZ': 'D',
    'ALA': 'A', 'ALC': 'A', 'ALM': 'A', 'ALN': 'A', 'ALO': 'T', 'ALQ': 'X',
    'ALS': 'A', 'ALT': 'A', 'ALV': 'A', 'ALY': 'K', 'AN8': 'A', 'AP7': 'A',
    'APE': 'X', 'APH': 'A', 'API': 'K', 'APK': 'K', 'APM': 'X', 'APP': 'X',
    'AR2': 'R', 'AR4': 'E', 'AR7': 'R', 'ARG': 'R', 'ARM': 'R', 'ARO': 'R',
    'ARV': 'X', 'AS': 'A', 'AS2': 'D', 'AS9': 'X', 'ASA': 'D', 'ASB': 'D',
    'ASI': 'D', 'ASK': 'D', 'ASL': 'D', 'ASM': 'X', 'ASN': 'N', 'ASP': 'D',
    'ASQ': 'D', 'ASU': 'N', 'ASX': 'B', 'ATD': 'T', 'ATL': 'T', 'ATM': 'T',
    'AVC': 'A', 'AVN': 'X', 'AYA': 'A', 'AZK': 'K', 'AZS': 'S', 'AZY': 'Y',
    'B1F': 'F', 'B1P': 'N', 'B2A': 'A', 'B2F': 'F', 'B2I': 'I', 'B2V': 'V',
    'B3A': 'A', 'B3D': 'D', 'B3E': 'E', 'B3K': 'K', 'B3L': 'X', 'B3M': 'X',
    'B3Q': 'X', 'B3S': 'S', 'B3T': 'X', 'B3U': 'H', 'B3X': 'N', 'B3Y': 'Y',
    'BB6': 'C', 'BB7': 'C', 'BB8': 'F', 'BB9': 'C', 'BBC': 'C', 'BCS': 'C',
    'BE2': 'X', 'BFD': 'D', 'BG1': 'S', 'BGM': 'G', 'BH2': 'D', 'BHD': 'D',
    'BIF': 'F', 'BIL': 'X', 'BIU': 'I', 'BJH': 'X', 'BLE': 'L', 'BLY': 'K',
    'BMP': 'N', 'BMT': 'T', 'BNN': 'F', 'BNO': 'X', 'BOE': 'T', 'BOR': 'R',
    'BPE': 'C', 'BRU': 'U', 'BSE': 'S', 'BT5': 'N', 'BTA': 'L', 'BTC': 'C',
    'BTR': 'W', 'BUC': 'C', 'BUG': 'V', 'BVP': 'U', 'BZG': 'N', 'C': 'C',
    'C1X': 'K', 'C25': 'C', 'C2L': 'C', 'C2S': 'C', 'C31': 'C', 'C32': 'C',
    'C34': 'C', 'C36': 'C', 'C37': 'C', 'C38': 'C', 'C3Y': 'C', 'C42': 'C',
    'C43': 'C', 'C45': 'C', 'C46': 'C', 'C49': 'C', 'C4R': 'C', 'C4S': 'C',
    'C5C': 'C', 'C66': 'X', 'C6C': 'C', 'CAF': 'C', 'CAL': 'X', 'CAR': 'C',
    'CAS': 'C', 'CAV': 'X', 'CAY': 'C', 'CB2': 'C', 'CBR': 'C', 'CBV': 'C',
    'CCC': 'C', 'CCL': 'K', 'CCS': 'C', 'CDE': 'X', 'CDV': 'X', 'CDW': 'C',
    'CEA': 'C', 'CFL': 'C', 'CG1': 'G', 'CGA': 'E', 'CGU': 'E', 'CH': 'C',
    'CHF': 'X', 'CHG': 'X', 'CHP': 'G', 'CHS': 'X', 'CIR': 'R', 'CLE': 'L',
    'CLG': 'K', 'CLH': 'K', 'CM0': 'N', 'CME': 'C', 'CMH': 'C', 'CML': 'C',
    'CMR': 'C', 'CMT': 'C', 'CNU': 'U', 'CP1': 'C', 'CPC': 'X', 'CPI': 'X',
    'CR5': 'G', 'CS0': 'C', 'CS1': 'C', 'CS3': 'C', 'CS4': 'C', 'CS8': 'N',
    'CSA': 'C', 'CSB': 'C', 'CSD': 'C', 'CSE': 'C', 'CSF': 'C', 'CSI': 'G',
    'CSJ': 'C', 'CSL': 'C', 'CSO': 'C', 'CSP': 'C', 'CSR': 'C', 'CSS': 'C',
    'CSU': 'C', 'CSW': 'C', 'CSX': 'C', 'CSZ': 'C', 'CTE': 'W', 'CTG': 'T',
    'CTH': 'T', 'CUC': 'X', 'CWR': 'S', 'CXM': 'M', 'CY0': 'C', 'CY1': 'C',
    'CY3': 'C', 'CY4': 'C', 'CYA': 'C', 'CYD': 'C', 'CYF': 'C', 'CYG': 'C',
    'CYJ': 'X', 'CYM': 'C', 'CYQ': 'C', 'CYR': 'C', 'CYS': 'C', 'CZ2': 'C',
    'CZZ': 'C', 'D11': 'T', 'D1P': 'N', 'D3': 'N', 'D33': 'N', 'D3P': 'G',
    'D3T': 'T', 'D4M': 'T', 'D4P': 'X', 'DA': 'A', 'DA2': 'X', 'DAB': 'A',
    'DAH': 'F', 'DAL': 'A', 'DAR': 'R', 'DAS': 'D', 'DBB': 'T', 'DBM': 'N',
    'DBS': 'S', 'DBU': 'T', 'DBY': 'Y', 'DBZ': 'A', 'DC': 'C', 'DC2': 'C',
    'DCG': 'G', 'DCI': 'X', 'DCL': 'X', 'DCT': 'C', 'DCY': 'C', 'DDE': 'H',
    'DDG': 'G', 'DDN': 'U', 'DDX': 'N', 'DFC': 'C', 'DFG': 'G', 'DFI': 'X',
    'DFO': 'X', 'DFT': 'N', 'DG': 'G', 'DGH': 'G', 'DGI': 'G', 'DGL': 'E',
    'DGN': 'Q', 'DHA': 'S', 'DHI': 'H', 'DHL': 'X', 'DHN': 'V', 'DHP': 'X',
    'DHU': 'U', 'DHV': 'V', 'DI': 'I', 'DIL': 'I', 'DIR': 'R', 'DIV': 'V',
    'DLE': 'L', 'DLS': 'K', 'DLY': 'K', 'DM0': 'K', 'DMH': 'N', 'DMK': 'D',
    'DMT': 'X', 'DN': 'N', 'DNE': 'L', 'DNG': 'L', 'DNL': 'K', 'DNM': 'L',
    'DNP': 'A', 'DNR': 'C', 'DNS': 'K', 'DOA': 'X', 'DOC': 'C', 'DOH': 'D',
    'DON': 'L', 'DPB': 'T', 'DPH': 'F', 'DPL': 'P', 'DPP': 'A', 'DPQ': 'Y',
    'DPR': 'P', 'DPY': 'N', 'DRM': 'U', 'DRP': 'N', 'DRT': 'T', 'DRZ': 'N',
    'DSE': 'S', 'DSG': 'N', 'DSN': 'S', 'DSP': 'D', 'DT': 'T', 'DTH': 'T',
    'DTR': 'W', 'DTY': 'Y', 'DU': 'U', 'DVA': 'V', 'DXD': 'N', 'DXN': 'N',
    'DYS': 'C', 'DZM': 'A', 'E': 'A', 'E1X': 'A', 'ECC': 'Q', 'EDA': 'A',
    'EFC': 'C', 'EHP': 'F', 'EIT': 'T', 'ENP': 'N', 'ESB': 'Y', 'ESC': 'M',
    'EXB': 'X', 'EXY': 'L', 'EY5': 'N', 'EYS': 'X', 'F2F': 'F', 'FA2': 'A',
    'FA5': 'N', 'FAG': 'N', 'FAI': 'N', 'FB5': 'A', 'FB6': 'A', 'FCL': 'F',
    'FFD': 'N', 'FGA': 'E', 'FGL': 'G', 'FGP': 'S', 'FHL': 'X', 'FHO': 'K',
    'FHU': 'U', 'FLA': 'A', 'FLE': 'L', 'FLT': 'Y', 'FME': 'M', 'FMG': 'G',
    'FMU': 'N', 'FOE': 'C', 'FOX': 'G', 'FP9': 'P', 'FPA': 'F', 'FRD': 'X',
    'FT6': 'W', 'FTR': 'W', 'FTY': 'Y', 'FVA': 'V', 'FZN': 'K', 'G': 'G',
    'G25': 'G', 'G2L': 'G', 'G2S': 'G', 'G31': 'G', 'G32': 'G', 'G33': 'G',
    'G36': 'G', 'G38': 'G', 'G42': 'G', 'G46': 'G', 'G47': 'G', 'G48': 'G',
    'G49': 'G', 'G4P': 'N', 'G7M': 'G', 'GAO': 'G', 'GAU': 'E', 'GCK': 'C',
    'GCM': 'X', 'GDP': 'G', 'GDR': 'G', 'GFL': 'G', 'GGL': 'E', 'GH3': 'G',
    'GHG': 'Q', 'GHP': 'G', 'GL3': 'G', 'GLH': 'Q', 'GLJ': 'E', 'GLK': 'E',
    'GLM': 'X', 'GLN': 'Q', 'GLQ': 'E', 'GLU': 'E', 'GLX': 'Z', 'GLY': 'G',
    'GLZ': 'G', 'GMA': 'E', 'GMS': 'G', 'GMU': 'U', 'GN7': 'G', 'GND': 'X',
    'GNE': 'N', 'GOM': 'G', 'GPL': 'K', 'GS': 'G', 'GSC': 'G', 'GSR': 'G',
    'GSS': 'G', 'GSU': 'E', 'GT9': 'C', 'GTP': 'G', 'GVL': 'X', 'H2U': 'U',
    'H5M': 'P', 'HAC': 'A', 'HAR': 'R', 'HBN': 'H', 'HCS': 'X', 'HDP': 'U',
    'HEU': 'U', 'HFA': 'X', 'HGL': 'X', 'HHI': 'H', 'HIA': 'H', 'HIC': 'H',
    'HIP': 'H', 'HIQ': 'H', 'HIS': 'H', 'HL2': 'L', 'HLU': 'L', 'HMR': 'R',
    'HOL': 'N', 'HPC': 'F', 'HPE': 'F', 'HPH': 'F', 'HPQ': 'F', 'HQA': 'A',
    'HRG': 'R', 'HRP': 'W', 'HS8': 'H', 'HS9': 'H', 'HSE': 'S', 'HSL': 'S',
    'HSO': 'H', 'HTI': 'C', 'HTN': 'N', 'HTR': 'W', 'HV5': 'A', 'HVA': 'V',
    'HY3': 'P', 'HYP': 'P', 'HZP': 'P', 'I': 'I', 'I2M': 'I', 'I58': 'K',
    'I5C': 'C', 'IAM': 'A', 'IAR': 'R', 'IAS': 'D', 'IC': 'C', 'IEL': 'K',
    'IG': 'G', 'IGL': 'G', 'IGU': 'G', 'IIL': 'I', 'ILE': 'I', 'ILG': 'E',
    'ILX': 'I', 'IMC': 'C', 'IML': 'I', 'IOY': 'F', 'IPG': 'G', 'IPN': 'N',
    'IRN': 'N', 'IT1': 'K', 'IU': 'U', 'IYR': 'Y', 'IYT': 'T', 'IZO': 'M',
    'JJJ': 'C', 'JJK': 'C', 'JJL': 'C', 'JW5': 'N', 'K1R': 'C', 'KAG': 'G',
    'KCX': 'K', 'KGC': 'K', 'KNB': 'A', 'KOR': 'M', 'KPI': 'K', 'KST': 'K',
    'KYQ': 'K', 'L2A': 'X', 'LA2': 'K', 'LAA': 'D', 'LAL': 'A', 'LBY': 'K',
    'LC': 'C', 'LCA': 'A', 'LCC': 'N', 'LCG': 'G', 'LCH': 'N', 'LCK': 'K',
    'LCX': 'K', 'LDH': 'K', 'LED': 'L', 'LEF': 'L', 'LEH': 'L', 'LEI': 'V',
    'LEM': 'L', 'LEN': 'L', 'LET': 'X', 'LEU': 'L', 'LEX': 'L', 'LG': 'G',
    'LGP': 'G', 'LHC': 'X', 'LHU': 'U', 'LKC': 'N', 'LLP': 'K', 'LLY': 'K',
    'LME': 'E', 'LMF': 'K', 'LMQ': 'Q', 'LMS': 'N', 'LP6': 'K', 'LPD': 'P',
    'LPG': 'G', 'LPL': 'X', 'LPS': 'S', 'LSO': 'X', 'LTA': 'X', 'LTR': 'W',
    'LVG': 'G', 'LVN': 'V', 'LYF': 'K', 'LYK': 'K', 'LYM': 'K', 'LYN': 'K',
    'LYR': 'K', 'LYS': 'K', 'LYX': 'K', 'LYZ': 'K', 'M0H': 'C', 'M1G': 'G',
    'M2G': 'G', 'M2L': 'K', 'M2S': 'M', 'M30': 'G', 'M3L': 'K', 'M5M': 'C',
    'MA': 'A', 'MA6': 'A', 'MA7': 'A', 'MAA': 'A', 'MAD': 'A', 'MAI': 'R',
    'MBQ': 'Y', 'MBZ': 'N', 'MC1': 'S', 'MCG': 'X', 'MCL': 'K', 'MCS': 'C',
    'MCY': 'C', 'MD3': 'C', 'MD6': 'G', 'MDH': 'X', 'MDR': 'N', 'MEA': 'F',
    'MED': 'M', 'MEG': 'E', 'MEN': 'N', 'MEP': 'U', 'MEQ': 'Q', 'MET': 'M',
    'MEU': 'G', 'MF3': 'X', 'MG1': 'G', 'MGG': 'R', 'MGN': 'Q', 'MGQ': 'A',
    'MGV': 'G', 'MGY': 'G', 'MHL': 'L', 'MHO': 'M', 'MHS': 'H', 'MIA': 'A',
    'MIS': 'S', 'MK8': 'L', 'ML3': 'K', 'MLE': 'L', 'MLL': 'L', 'MLY': 'K',
    'MLZ': 'K', 'MME': 'M', 'MMO': 'R', 'MMT': 'T', 'MND': 'N', 'MNL': 'L',
    'MNU': 'U', 'MNV': 'V', 'MOD': 'X', 'MP8': 'P', 'MPH': 'X', 'MPJ': 'X',
    'MPQ': 'G', 'MRG': 'G', 'MSA': 'G', 'MSE': 'M', 'MSL': 'M', 'MSO': 'M',
    'MSP': 'X', 'MT2': 'M', 'MTR': 'T', 'MTU': 'A', 'MTY': 'Y', 'MVA': 'V',
    'N': 'N', 'N10': 'S', 'N2C': 'X', 'N5I': 'N', 'N5M': 'C', 'N6G': 'G',
    'N7P': 'P', 'NA8': 'A', 'NAL': 'A', 'NAM': 'A', 'NB8': 'N', 'NBQ': 'Y',
    'NC1': 'S', 'NCB': 'A', 'NCX': 'N', 'NCY': 'X', 'NDF': 'F', 'NDN': 'U',
    'NEM': 'H', 'NEP': 'H', 'NF2': 'N', 'NFA': 'F', 'NHL': 'E', 'NIT': 'X',
    'NIY': 'Y', 'NLE': 'L', 'NLN': 'L', 'NLO': 'L', 'NLP': 'L', 'NLQ': 'Q',
    'NMC': 'G', 'NMM': 'R', 'NMS': 'T', 'NMT': 'T', 'NNH': 'R', 'NP3': 'N',
    'NPH': 'C', 'NPI': 'A', 'NSK': 'X', 'NTY': 'Y', 'NVA': 'V', 'NYM': 'N',
    'NYS': 'C', 'NZH': 'H', 'O12': 'X', 'O2C': 'N', 'O2G': 'G', 'OAD': 'N',
    'OAS': 'S', 'OBF': 'X', 'OBS': 'X', 'OCS': 'C', 'OCY': 'C', 'ODP': 'N',
    'OHI': 'H', 'OHS': 'D', 'OIC': 'X', 'OIP': 'I', 'OLE': 'X', 'OLT': 'T',
    'OLZ': 'S', 'OMC': 'C', 'OMG': 'G', 'OMT': 'M', 'OMU': 'U', 'ONE': 'U',
    'ONH': 'A', 'ONL': 'X', 'OPR': 'R', 'ORN': 'A', 'ORQ': 'R', 'OSE': 'S',
    'OTB': 'X', 'OTH': 'T', 'OTY': 'Y', 'OXX': 'D', 'P': 'G', 'P1L': 'C',
    'P1P': 'N', 'P2T': 'T', 'P2U': 'U', 'P2Y': 'P', 'P5P': 'A', 'PAQ': 'Y',
    'PAS': 'D', 'PAT': 'W', 'PAU': 'A', 'PBB': 'C', 'PBF': 'F', 'PBT': 'N',
    'PCA': 'E', 'PCC': 'P', 'PCE': 'X', 'PCS': 'F', 'PDL': 'X', 'PDU': 'U',
    'PEC': 'C', 'PF5': 'F', 'PFF': 'F', 'PFX': 'X', 'PG1': 'S', 'PG7': 'G',
    'PG9': 'G', 'PGL': 'X', 'PGN': 'G', 'PGP': 'G', 'PGY': 'G', 'PHA': 'F',
    'PHD': 'D', 'PHE': 'F', 'PHI': 'F', 'PHL': 'F', 'PHM': 'F', 'PIV': 'X',
    'PLE': 'L', 'PM3': 'F', 'PMT': 'C', 'POM': 'P', 'PPN': 'F', 'PPU': 'A',
    'PPW': 'G', 'PQ1': 'N', 'PR3': 'C', 'PR5': 'A', 'PR9': 'P', 'PRN': 'A',
    'PRO': 'P', 'PRS': 'P', 'PSA': 'F', 'PSH': 'H', 'PST': 'T', 'PSU': 'U',
    'PSW': 'C', 'PTA': 'X', 'PTH': 'Y', 'PTM': 'Y', 'PTR': 'Y', 'PU': 'A',
    'PUY': 'N', 'PVH': 'H', 'PVL': 'X', 'PYA': 'A', 'PYO': 'U', 'PYX': 'C',
    'PYY': 'N', 'QMM': 'Q', 'QPA': 'C', 'QPH': 'F', 'QUO': 'G', 'R': 'A',
    'R1A': 'C', 'R4K': 'W', 'RE0': 'W', 'RE3': 'W', 'RIA': 'A', 'RMP': 'A',
    'RON': 'X', 'RT': 'T', 'RTP': 'N', 'S1H': 'S', 'S2C': 'C', 'S2D': 'A',
    'S2M': 'T', 'S2P': 'A', 'S4A': 'A', 'S4C': 'C', 'S4G': 'G', 'S4U': 'U',
    'S6G': 'G', 'SAC': 'S', 'SAH': 'C', 'SAR': 'G', 'SBL': 'S', 'SC': 'C',
    'SCH': 'C', 'SCS': 'C', 'SCY': 'C', 'SD2': 'X', 'SDG': 'G', 'SDP': 'S',
    'SEB': 'S', 'SEC': 'A', 'SEG': 'A', 'SEL': 'S', 'SEM': 'S', 'SEN': 'S',
    'SEP': 'S', 'SER': 'S', 'SET': 'S', 'SGB': 'S', 'SHC': 'C', 'SHP': 'G',
    'SHR': 'K', 'SIB': 'C', 'SLA': 'P', 'SLR': 'P', 'SLZ': 'K', 'SMC': 'C',
    'SME': 'M', 'SMF': 'F', 'SMP': 'A', 'SMT': 'T', 'SNC': 'C', 'SNN': 'N',
    'SOC': 'C', 'SOS': 'N', 'SOY': 'S', 'SPT': 'T', 'SRA': 'A', 'SSU': 'U',
    'STY': 'Y', 'SUB': 'X', 'SUN': 'S', 'SUR': 'U', 'SVA': 'S', 'SVV': 'S',
    'SVW': 'S', 'SVX': 'S', 'SVY': 'S', 'SVZ': 'X', 'SYS': 'C', 'T': 'T',
    'T11': 'F', 'T23': 'T', 'T2S': 'T', 'T2T': 'N', 'T31': 'U', 'T32': 'T',
    'T36': 'T', 'T37': 'T', 'T38': 'T', 'T39': 'T', 'T3P': 'T', 'T41': 'T',
    'T48': 'T', 'T49': 'T', 'T4S': 'T', 'T5O': 'U', 'T5S': 'T', 'T66': 'X',
    'T6A': 'A', 'TA3': 'T', 'TA4': 'X', 'TAF': 'T', 'TAL': 'N', 'TAV': 'D',
    'TBG': 'V', 'TBM': 'T', 'TC1': 'C', 'TCP': 'T', 'TCQ': 'Y', 'TCR': 'W',
    'TCY': 'A', 'TDD': 'L', 'TDY': 'T', 'TFE': 'T', 'TFO': 'A', 'TFQ': 'F',
    'TFT': 'T', 'TGP': 'G', 'TH6': 'T', 'THC': 'T', 'THO': 'X', 'THR': 'T',
    'THX': 'N', 'THZ': 'R', 'TIH': 'A', 'TLB': 'N', 'TLC': 'T', 'TLN': 'U',
    'TMB': 'T', 'TMD': 'T', 'TNB': 'C', 'TNR': 'S', 'TOX': 'W', 'TP1': 'T',
    'TPC': 'C', 'TPG': 'G', 'TPH': 'X', 'TPL': 'W', 'TPO': 'T', 'TPQ': 'Y',
    'TQI': 'W', 'TQQ': 'W', 'TRF': 'W', 'TRG': 'K', 'TRN': 'W', 'TRO': 'W',
    'TRP': 'W', 'TRQ': 'W', 'TRW': 'W', 'TRX': 'W', 'TS': 'N', 'TST': 'X',
    'TT': 'N', 'TTD': 'T', 'TTI': 'U', 'TTM': 'T', 'TTQ': 'W', 'TTS': 'Y',
    'TY1': 'Y', 'TY2': 'Y', 'TY3': 'Y', 'TY5': 'Y', 'TYB': 'Y', 'TYI': 'Y',
    'TYJ': 'Y', 'TYN': 'Y', 'TYO': 'Y', 'TYQ': 'Y', 'TYR': 'Y', 'TYS': 'Y',
    'TYT': 'Y', 'TYU': 'N', 'TYW': 'Y', 'TYX': 'X', 'TYY': 'Y', 'TZB': 'X',
    'TZO': 'X', 'U': 'U', 'U25': 'U', 'U2L': 'U', 'U2N': 'U', 'U2P': 'U',
    'U31': 'U', 'U33': 'U', 'U34': 'U', 'U36': 'U', 'U37': 'U', 'U8U': 'U',
    'UAR': 'U', 'UCL': 'U', 'UD5': 'U', 'UDP': 'N', 'UFP': 'N', 'UFR': 'U',
    'UFT': 'U', 'UMA': 'A', 'UMP': 'U', 'UMS': 'U', 'UN1': 'X', 'UN2': 'X',
    'UNK': 'X', 'UR3': 'U', 'URD': 'U', 'US1': 'U', 'US2': 'U', 'US3': 'T',
    'US5': 'U', 'USM': 'U', 'VAD': 'V', 'VAF': 'V', 'VAL': 'V', 'VB1': 'K',
    'VDL': 'X', 'VLL': 'X', 'VLM': 'X', 'VMS': 'X', 'VOL': 'X', 'X': 'G',
    'X2W': 'E', 'X4A': 'N', 'XAD': 'A', 'XAE': 'N', 'XAL': 'A', 'XAR': 'N',
    'XCL': 'C', 'XCN': 'C', 'XCP': 'X', 'XCR': 'C', 'XCS': 'N', 'XCT': 'C',
    'XCY': 'C', 'XGA': 'N', 'XGL': 'G', 'XGR': 'G', 'XGU': 'G', 'XPR': 'P',
    'XSN': 'N', 'XTH': 'T', 'XTL': 'T', 'XTR': 'T', 'XTS': 'G', 'XTY': 'N',
    'XUA': 'A', 'XUG': 'G', 'XX1': 'K', 'Y': 'A', 'YCM': 'C', 'YG': 'G',
    'YOF': 'Y', 'YRR': 'N', 'YYG': 'G', 'Z': 'C', 'Z01': 'A', 'ZAD': 'A',
    'ZAL': 'A', 'ZBC': 'C', 'ZBU': 'U', 'ZCL': 'F', 'ZCY': 'C', 'ZDU': 'U',
    'ZFB': 'X', 'ZGU': 'G', 'ZHP': 'N', 'ZTH': 'T', 'ZU0': 'T', 'ZZJ': 'A',
}
>>>>>>> 2ca41b19
<|MERGE_RESOLUTION|>--- conflicted
+++ resolved
@@ -924,9 +924,6 @@
   return {'lower_bound': restype_atom14_bond_lower_bound,  # shape (21,14,14)
           'upper_bound': restype_atom14_bond_upper_bound,  # shape (21,14,14)
           'stddev': restype_atom14_bond_stddev,  # shape (21,14,14)
-<<<<<<< HEAD
-          }
-=======
          }
 
 
@@ -1139,5 +1136,4 @@
     'YOF': 'Y', 'YRR': 'N', 'YYG': 'G', 'Z': 'C', 'Z01': 'A', 'ZAD': 'A',
     'ZAL': 'A', 'ZBC': 'C', 'ZBU': 'U', 'ZCL': 'F', 'ZCY': 'C', 'ZDU': 'U',
     'ZFB': 'X', 'ZGU': 'G', 'ZHP': 'N', 'ZTH': 'T', 'ZU0': 'T', 'ZZJ': 'A',
-}
->>>>>>> 2ca41b19
+}