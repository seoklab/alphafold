# Copyright 2021 DeepMind Technologies Limited
#
# Licensed under the Apache License, Version 2.0 (the "License");
# you may not use this file except in compliance with the License.
# You may obtain a copy of the License at
#
#      http://www.apache.org/licenses/LICENSE-2.0
#
# Unless required by applicable law or agreed to in writing, software
# distributed under the License is distributed on an "AS IS" BASIS,
# WITHOUT WARRANTIES OR CONDITIONS OF ANY KIND, either express or implied.
# See the License for the specific language governing permissions and
# limitations under the License.

"""Constants used in AlphaFold."""

import os
import collections
import functools
import os
from typing import List, Mapping, Tuple

import numpy as np
import tree

# Internal import (35fd).


# Distance from one CA to next CA [trans configuration: omega = 180].
ca_ca = 3.80209737096

# Format: The list for each AA type contains chi1, chi2, chi3, chi4 in
# this order (or a relevant subset from chi1 onwards). ALA and GLY don't have
# chi angles so their chi angle lists are empty.
chi_angles_atoms = {
    'ALA': [],
    # Chi5 in arginine is always 0 +- 5 degrees, so ignore it.
    'ARG': [['N', 'CA', 'CB', 'CG'], ['CA', 'CB', 'CG', 'CD'],
            ['CB', 'CG', 'CD', 'NE'], ['CG', 'CD', 'NE', 'CZ']],
    'ASN': [['N', 'CA', 'CB', 'CG'], ['CA', 'CB', 'CG', 'OD1']],
    'ASP': [['N', 'CA', 'CB', 'CG'], ['CA', 'CB', 'CG', 'OD1']],
    'CYS': [['N', 'CA', 'CB', 'SG']],
    'GLN': [['N', 'CA', 'CB', 'CG'], ['CA', 'CB', 'CG', 'CD'],
            ['CB', 'CG', 'CD', 'OE1']],
    'GLU': [['N', 'CA', 'CB', 'CG'], ['CA', 'CB', 'CG', 'CD'],
            ['CB', 'CG', 'CD', 'OE1']],
    'GLY': [],
    'HIS': [['N', 'CA', 'CB', 'CG'], ['CA', 'CB', 'CG', 'ND1']],
    'ILE': [['N', 'CA', 'CB', 'CG1'], ['CA', 'CB', 'CG1', 'CD1']],
    'LEU': [['N', 'CA', 'CB', 'CG'], ['CA', 'CB', 'CG', 'CD1']],
    'LYS': [['N', 'CA', 'CB', 'CG'], ['CA', 'CB', 'CG', 'CD'],
            ['CB', 'CG', 'CD', 'CE'], ['CG', 'CD', 'CE', 'NZ']],
    'MET': [['N', 'CA', 'CB', 'CG'], ['CA', 'CB', 'CG', 'SD'],
            ['CB', 'CG', 'SD', 'CE']],
    'PHE': [['N', 'CA', 'CB', 'CG'], ['CA', 'CB', 'CG', 'CD1']],
    'PRO': [['N', 'CA', 'CB', 'CG'], ['CA', 'CB', 'CG', 'CD']],
    'SER': [['N', 'CA', 'CB', 'OG']],
    'THR': [['N', 'CA', 'CB', 'OG1']],
    'TRP': [['N', 'CA', 'CB', 'CG'], ['CA', 'CB', 'CG', 'CD1']],
    'TYR': [['N', 'CA', 'CB', 'CG'], ['CA', 'CB', 'CG', 'CD1']],
    'VAL': [['N', 'CA', 'CB', 'CG1']],
}

# If chi angles given in fixed-length array, this matrix determines how to mask
# them for each AA type. The order is as per restype_order (see below).
chi_angles_mask = [
    [0.0, 0.0, 0.0, 0.0],  # ALA
    [1.0, 1.0, 1.0, 1.0],  # ARG
    [1.0, 1.0, 0.0, 0.0],  # ASN
    [1.0, 1.0, 0.0, 0.0],  # ASP
    [1.0, 0.0, 0.0, 0.0],  # CYS
    [1.0, 1.0, 1.0, 0.0],  # GLN
    [1.0, 1.0, 1.0, 0.0],  # GLU
    [0.0, 0.0, 0.0, 0.0],  # GLY
    [1.0, 1.0, 0.0, 0.0],  # HIS
    [1.0, 1.0, 0.0, 0.0],  # ILE
    [1.0, 1.0, 0.0, 0.0],  # LEU
    [1.0, 1.0, 1.0, 1.0],  # LYS
    [1.0, 1.0, 1.0, 0.0],  # MET
    [1.0, 1.0, 0.0, 0.0],  # PHE
    [1.0, 1.0, 0.0, 0.0],  # PRO
    [1.0, 0.0, 0.0, 0.0],  # SER
    [1.0, 0.0, 0.0, 0.0],  # THR
    [1.0, 1.0, 0.0, 0.0],  # TRP
    [1.0, 1.0, 0.0, 0.0],  # TYR
    [1.0, 0.0, 0.0, 0.0],  # VAL
]

# The following chi angles are pi periodic: they can be rotated by a multiple
# of pi without affecting the structure.
chi_pi_periodic = [
    [0.0, 0.0, 0.0, 0.0],  # ALA
    [0.0, 0.0, 0.0, 0.0],  # ARG
    [0.0, 0.0, 0.0, 0.0],  # ASN
    [0.0, 1.0, 0.0, 0.0],  # ASP
    [0.0, 0.0, 0.0, 0.0],  # CYS
    [0.0, 0.0, 0.0, 0.0],  # GLN
    [0.0, 0.0, 1.0, 0.0],  # GLU
    [0.0, 0.0, 0.0, 0.0],  # GLY
    [0.0, 0.0, 0.0, 0.0],  # HIS
    [0.0, 0.0, 0.0, 0.0],  # ILE
    [0.0, 0.0, 0.0, 0.0],  # LEU
    [0.0, 0.0, 0.0, 0.0],  # LYS
    [0.0, 0.0, 0.0, 0.0],  # MET
    [0.0, 1.0, 0.0, 0.0],  # PHE
    [0.0, 0.0, 0.0, 0.0],  # PRO
    [0.0, 0.0, 0.0, 0.0],  # SER
    [0.0, 0.0, 0.0, 0.0],  # THR
    [0.0, 0.0, 0.0, 0.0],  # TRP
    [0.0, 1.0, 0.0, 0.0],  # TYR
    [0.0, 0.0, 0.0, 0.0],  # VAL
    [0.0, 0.0, 0.0, 0.0],  # UNK
]

# Atoms positions relative to the 8 rigid groups, defined by the pre-omega, phi,
# psi and chi angles:
# 0: 'backbone group',
# 1: 'pre-omega-group', (empty)
# 2: 'phi-group', (currently empty, because it defines only hydrogens)
# 3: 'psi-group',
# 4,5,6,7: 'chi1,2,3,4-group'
# The atom positions are relative to the axis-end-atom of the corresponding
# rotation axis. The x-axis is in direction of the rotation axis, and the y-axis
# is defined such that the dihedral-angle-definiting atom (the last entry in
# chi_angles_atoms above) is in the xy-plane (with a positive y-coordinate).
# format: [atomname, group_idx, rel_position]
rigid_group_atom_positions = {
    'ALA': [
        ['N', 0, (-0.525, 1.363, 0.000)],
        ['CA', 0, (0.000, 0.000, 0.000)],
        ['C', 0, (1.526, -0.000, -0.000)],
        ['CB', 0, (-0.529, -0.774, -1.205)],
        ['O', 3, (0.627, 1.062, 0.000)],
    ],
    'ARG': [
        ['N', 0, (-0.524, 1.362, -0.000)],
        ['CA', 0, (0.000, 0.000, 0.000)],
        ['C', 0, (1.525, -0.000, -0.000)],
        ['CB', 0, (-0.524, -0.778, -1.209)],
        ['O', 3, (0.626, 1.062, 0.000)],
        ['CG', 4, (0.616, 1.390, -0.000)],
        ['CD', 5, (0.564, 1.414, 0.000)],
        ['NE', 6, (0.539, 1.357, -0.000)],
        ['NH1', 7, (0.206, 2.301, 0.000)],
        ['NH2', 7, (2.078, 0.978, -0.000)],
        ['CZ', 7, (0.758, 1.093, -0.000)],
    ],
    'ASN': [
        ['N', 0, (-0.536, 1.357, 0.000)],
        ['CA', 0, (0.000, 0.000, 0.000)],
        ['C', 0, (1.526, -0.000, -0.000)],
        ['CB', 0, (-0.531, -0.787, -1.200)],
        ['O', 3, (0.625, 1.062, 0.000)],
        ['CG', 4, (0.584, 1.399, 0.000)],
        ['ND2', 5, (0.593, -1.188, 0.001)],
        ['OD1', 5, (0.633, 1.059, 0.000)],
    ],
    'ASP': [
        ['N', 0, (-0.525, 1.362, -0.000)],
        ['CA', 0, (0.000, 0.000, 0.000)],
        ['C', 0, (1.527, 0.000, -0.000)],
        ['CB', 0, (-0.526, -0.778, -1.208)],
        ['O', 3, (0.626, 1.062, -0.000)],
        ['CG', 4, (0.593, 1.398, -0.000)],
        ['OD1', 5, (0.610, 1.091, 0.000)],
        ['OD2', 5, (0.592, -1.101, -0.003)],
    ],
    'CYS': [
        ['N', 0, (-0.522, 1.362, -0.000)],
        ['CA', 0, (0.000, 0.000, 0.000)],
        ['C', 0, (1.524, 0.000, 0.000)],
        ['CB', 0, (-0.519, -0.773, -1.212)],
        ['O', 3, (0.625, 1.062, -0.000)],
        ['SG', 4, (0.728, 1.653, 0.000)],
    ],
    'GLN': [
        ['N', 0, (-0.526, 1.361, -0.000)],
        ['CA', 0, (0.000, 0.000, 0.000)],
        ['C', 0, (1.526, 0.000, 0.000)],
        ['CB', 0, (-0.525, -0.779, -1.207)],
        ['O', 3, (0.626, 1.062, -0.000)],
        ['CG', 4, (0.615, 1.393, 0.000)],
        ['CD', 5, (0.587, 1.399, -0.000)],
        ['NE2', 6, (0.593, -1.189, -0.001)],
        ['OE1', 6, (0.634, 1.060, 0.000)],
    ],
    'GLU': [
        ['N', 0, (-0.528, 1.361, 0.000)],
        ['CA', 0, (0.000, 0.000, 0.000)],
        ['C', 0, (1.526, -0.000, -0.000)],
        ['CB', 0, (-0.526, -0.781, -1.207)],
        ['O', 3, (0.626, 1.062, 0.000)],
        ['CG', 4, (0.615, 1.392, 0.000)],
        ['CD', 5, (0.600, 1.397, 0.000)],
        ['OE1', 6, (0.607, 1.095, -0.000)],
        ['OE2', 6, (0.589, -1.104, -0.001)],
    ],
    'GLY': [
        ['N', 0, (-0.572, 1.337, 0.000)],
        ['CA', 0, (0.000, 0.000, 0.000)],
        ['C', 0, (1.517, -0.000, -0.000)],
        ['O', 3, (0.626, 1.062, -0.000)],
    ],
    'HIS': [
        ['N', 0, (-0.527, 1.360, 0.000)],
        ['CA', 0, (0.000, 0.000, 0.000)],
        ['C', 0, (1.525, 0.000, 0.000)],
        ['CB', 0, (-0.525, -0.778, -1.208)],
        ['O', 3, (0.625, 1.063, 0.000)],
        ['CG', 4, (0.600, 1.370, -0.000)],
        ['CD2', 5, (0.889, -1.021, 0.003)],
        ['ND1', 5, (0.744, 1.160, -0.000)],
        ['CE1', 5, (2.030, 0.851, 0.002)],
        ['NE2', 5, (2.145, -0.466, 0.004)],
    ],
    'ILE': [
        ['N', 0, (-0.493, 1.373, -0.000)],
        ['CA', 0, (0.000, 0.000, 0.000)],
        ['C', 0, (1.527, -0.000, -0.000)],
        ['CB', 0, (-0.536, -0.793, -1.213)],
        ['O', 3, (0.627, 1.062, -0.000)],
        ['CG1', 4, (0.534, 1.437, -0.000)],
        ['CG2', 4, (0.540, -0.785, -1.199)],
        ['CD1', 5, (0.619, 1.391, 0.000)],
    ],
    'LEU': [
        ['N', 0, (-0.520, 1.363, 0.000)],
        ['CA', 0, (0.000, 0.000, 0.000)],
        ['C', 0, (1.525, -0.000, -0.000)],
        ['CB', 0, (-0.522, -0.773, -1.214)],
        ['O', 3, (0.625, 1.063, -0.000)],
        ['CG', 4, (0.678, 1.371, 0.000)],
        ['CD1', 5, (0.530, 1.430, -0.000)],
        ['CD2', 5, (0.535, -0.774, 1.200)],
    ],
    'LYS': [
        ['N', 0, (-0.526, 1.362, -0.000)],
        ['CA', 0, (0.000, 0.000, 0.000)],
        ['C', 0, (1.526, 0.000, 0.000)],
        ['CB', 0, (-0.524, -0.778, -1.208)],
        ['O', 3, (0.626, 1.062, -0.000)],
        ['CG', 4, (0.619, 1.390, 0.000)],
        ['CD', 5, (0.559, 1.417, 0.000)],
        ['CE', 6, (0.560, 1.416, 0.000)],
        ['NZ', 7, (0.554, 1.387, 0.000)],
    ],
    'MET': [
        ['N', 0, (-0.521, 1.364, -0.000)],
        ['CA', 0, (0.000, 0.000, 0.000)],
        ['C', 0, (1.525, 0.000, 0.000)],
        ['CB', 0, (-0.523, -0.776, -1.210)],
        ['O', 3, (0.625, 1.062, -0.000)],
        ['CG', 4, (0.613, 1.391, -0.000)],
        ['SD', 5, (0.703, 1.695, 0.000)],
        ['CE', 6, (0.320, 1.786, -0.000)],
    ],
    'PHE': [
        ['N', 0, (-0.518, 1.363, 0.000)],
        ['CA', 0, (0.000, 0.000, 0.000)],
        ['C', 0, (1.524, 0.000, -0.000)],
        ['CB', 0, (-0.525, -0.776, -1.212)],
        ['O', 3, (0.626, 1.062, -0.000)],
        ['CG', 4, (0.607, 1.377, 0.000)],
        ['CD1', 5, (0.709, 1.195, -0.000)],
        ['CD2', 5, (0.706, -1.196, 0.000)],
        ['CE1', 5, (2.102, 1.198, -0.000)],
        ['CE2', 5, (2.098, -1.201, -0.000)],
        ['CZ', 5, (2.794, -0.003, -0.001)],
    ],
    'PRO': [
        ['N', 0, (-0.566, 1.351, -0.000)],
        ['CA', 0, (0.000, 0.000, 0.000)],
        ['C', 0, (1.527, -0.000, 0.000)],
        ['CB', 0, (-0.546, -0.611, -1.293)],
        ['O', 3, (0.621, 1.066, 0.000)],
        ['CG', 4, (0.382, 1.445, 0.0)],
        # ['CD', 5, (0.427, 1.440, 0.0)],
        ['CD', 5, (0.477, 1.424, 0.0)],  # manually made angle 2 degrees larger
    ],
    'SER': [
        ['N', 0, (-0.529, 1.360, -0.000)],
        ['CA', 0, (0.000, 0.000, 0.000)],
        ['C', 0, (1.525, -0.000, -0.000)],
        ['CB', 0, (-0.518, -0.777, -1.211)],
        ['O', 3, (0.626, 1.062, -0.000)],
        ['OG', 4, (0.503, 1.325, 0.000)],
    ],
    'THR': [
        ['N', 0, (-0.517, 1.364, 0.000)],
        ['CA', 0, (0.000, 0.000, 0.000)],
        ['C', 0, (1.526, 0.000, -0.000)],
        ['CB', 0, (-0.516, -0.793, -1.215)],
        ['O', 3, (0.626, 1.062, 0.000)],
        ['CG2', 4, (0.550, -0.718, -1.228)],
        ['OG1', 4, (0.472, 1.353, 0.000)],
    ],
    'TRP': [
        ['N', 0, (-0.521, 1.363, 0.000)],
        ['CA', 0, (0.000, 0.000, 0.000)],
        ['C', 0, (1.525, -0.000, 0.000)],
        ['CB', 0, (-0.523, -0.776, -1.212)],
        ['O', 3, (0.627, 1.062, 0.000)],
        ['CG', 4, (0.609, 1.370, -0.000)],
        ['CD1', 5, (0.824, 1.091, 0.000)],
        ['CD2', 5, (0.854, -1.148, -0.005)],
        ['CE2', 5, (2.186, -0.678, -0.007)],
        ['CE3', 5, (0.622, -2.530, -0.007)],
        ['NE1', 5, (2.140, 0.690, -0.004)],
        ['CH2', 5, (3.028, -2.890, -0.013)],
        ['CZ2', 5, (3.283, -1.543, -0.011)],
        ['CZ3', 5, (1.715, -3.389, -0.011)],
    ],
    'TYR': [
        ['N', 0, (-0.522, 1.362, 0.000)],
        ['CA', 0, (0.000, 0.000, 0.000)],
        ['C', 0, (1.524, -0.000, -0.000)],
        ['CB', 0, (-0.522, -0.776, -1.213)],
        ['O', 3, (0.627, 1.062, -0.000)],
        ['CG', 4, (0.607, 1.382, -0.000)],
        ['CD1', 5, (0.716, 1.195, -0.000)],
        ['CD2', 5, (0.713, -1.194, -0.001)],
        ['CE1', 5, (2.107, 1.200, -0.002)],
        ['CE2', 5, (2.104, -1.201, -0.003)],
        ['OH', 5, (4.168, -0.002, -0.005)],
        ['CZ', 5, (2.791, -0.001, -0.003)],
    ],
    'VAL': [
        ['N', 0, (-0.494, 1.373, -0.000)],
        ['CA', 0, (0.000, 0.000, 0.000)],
        ['C', 0, (1.527, -0.000, -0.000)],
        ['CB', 0, (-0.533, -0.795, -1.213)],
        ['O', 3, (0.627, 1.062, -0.000)],
        ['CG1', 4, (0.540, 1.429, -0.000)],
        ['CG2', 4, (0.533, -0.776, 1.203)],
    ],
}

# A list of atoms (excluding hydrogen) for each AA type. PDB naming convention.
residue_atoms = {
    'ALA': ['C', 'CA', 'CB', 'N', 'O'],
    'ARG': ['C', 'CA', 'CB', 'CG', 'CD', 'CZ', 'N', 'NE', 'O', 'NH1', 'NH2'],
    'ASP': ['C', 'CA', 'CB', 'CG', 'N', 'O', 'OD1', 'OD2'],
    'ASN': ['C', 'CA', 'CB', 'CG', 'N', 'ND2', 'O', 'OD1'],
    'CYS': ['C', 'CA', 'CB', 'N', 'O', 'SG'],
    'GLU': ['C', 'CA', 'CB', 'CG', 'CD', 'N', 'O', 'OE1', 'OE2'],
    'GLN': ['C', 'CA', 'CB', 'CG', 'CD', 'N', 'NE2', 'O', 'OE1'],
    'GLY': ['C', 'CA', 'N', 'O'],
    'HIS': ['C', 'CA', 'CB', 'CG', 'CD2', 'CE1', 'N', 'ND1', 'NE2', 'O'],
    'ILE': ['C', 'CA', 'CB', 'CG1', 'CG2', 'CD1', 'N', 'O'],
    'LEU': ['C', 'CA', 'CB', 'CG', 'CD1', 'CD2', 'N', 'O'],
    'LYS': ['C', 'CA', 'CB', 'CG', 'CD', 'CE', 'N', 'NZ', 'O'],
    'MET': ['C', 'CA', 'CB', 'CG', 'CE', 'N', 'O', 'SD'],
    'PHE': ['C', 'CA', 'CB', 'CG', 'CD1', 'CD2', 'CE1', 'CE2', 'CZ', 'N', 'O'],
    'PRO': ['C', 'CA', 'CB', 'CG', 'CD', 'N', 'O'],
    'SER': ['C', 'CA', 'CB', 'N', 'O', 'OG'],
    'THR': ['C', 'CA', 'CB', 'CG2', 'N', 'O', 'OG1'],
    'TRP': ['C', 'CA', 'CB', 'CG', 'CD1', 'CD2', 'CE2', 'CE3', 'CZ2', 'CZ3',
            'CH2', 'N', 'NE1', 'O'],
    'TYR': ['C', 'CA', 'CB', 'CG', 'CD1', 'CD2', 'CE1', 'CE2', 'CZ', 'N', 'O',
            'OH'],
    'VAL': ['C', 'CA', 'CB', 'CG1', 'CG2', 'N', 'O']
}

# Naming swaps for ambiguous atom names.
# Due to symmetries in the amino acids the naming of atoms is ambiguous in
# 4 of the 20 amino acids.
# (The LDDT paper lists 7 amino acids as ambiguous, but the naming ambiguities
# in LEU, VAL and ARG can be resolved by using the 3d constellations of
# the 'ambiguous' atoms and their neighbours)
residue_atom_renaming_swaps = {
    'ASP': {'OD1': 'OD2'},
    'GLU': {'OE1': 'OE2'},
    'PHE': {'CD1': 'CD2', 'CE1': 'CE2'},
    'TYR': {'CD1': 'CD2', 'CE1': 'CE2'},
}

# Van der Waals radii [Angstroem] of the atoms (from Wikipedia)
van_der_waals_radius = {
    'C': 1.7,
    'N': 1.55,
    'O': 1.52,
    'S': 1.8,
}

Bond = collections.namedtuple(
    'Bond', ['atom1_name', 'atom2_name', 'length', 'stddev'])
BondAngle = collections.namedtuple(
    'BondAngle',
    ['atom1_name', 'atom2_name', 'atom3name', 'angle_rad', 'stddev'])


@functools.lru_cache(maxsize=None)
def load_stereo_chemical_props() -> Tuple[Mapping[str, List[Bond]],
                                          Mapping[str, List[Bond]],
                                          Mapping[str, List[BondAngle]]]:
  """Load stereo_chemical_props.txt into a nice structure.

  Load literature values for bond lengths and bond angles and translate
  bond angles into the length of the opposite edge of the triangle
  ("residue_virtual_bonds").

  Returns:
    residue_bonds: Dict that maps resname -> list of Bond tuples.
    residue_virtual_bonds: Dict that maps resname -> list of Bond tuples.
    residue_bond_angles: Dict that maps resname -> list of BondAngle tuples.
  """
<<<<<<< HEAD
  stereo_chemical_props_path = os.path.join(os.environ['ALPHAFOLD_HOME'],
                                            'alphafold',
                                            'common',
                                            'stereo_chemical_props.txt')

=======
  stereo_chemical_props_path = os.path.join(
      os.path.dirname(os.path.abspath(__file__)), 'stereo_chemical_props.txt'
  )
>>>>>>> 0be2b30b
  with open(stereo_chemical_props_path, 'rt') as f:
    stereo_chemical_props = f.read()
  lines_iter = iter(stereo_chemical_props.splitlines())
  # Load bond lengths.
  residue_bonds = {}
  next(lines_iter)  # Skip header line.
  for line in lines_iter:
    if line.strip() == '-':
      break
    bond, resname, length, stddev = line.split()
    atom1, atom2 = bond.split('-')
    if resname not in residue_bonds:
      residue_bonds[resname] = []
    residue_bonds[resname].append(
        Bond(atom1, atom2, float(length), float(stddev)))
  residue_bonds['UNK'] = []

  # Load bond angles.
  residue_bond_angles = {}
  next(lines_iter)  # Skip empty line.
  next(lines_iter)  # Skip header line.
  for line in lines_iter:
    if line.strip() == '-':
      break
    bond, resname, angle_degree, stddev_degree = line.split()
    atom1, atom2, atom3 = bond.split('-')
    if resname not in residue_bond_angles:
      residue_bond_angles[resname] = []
    residue_bond_angles[resname].append(
        BondAngle(atom1, atom2, atom3,
                  float(angle_degree) / 180. * np.pi,
                  float(stddev_degree) / 180. * np.pi))
  residue_bond_angles['UNK'] = []

  def make_bond_key(atom1_name, atom2_name):
    """Unique key to lookup bonds."""
    return '-'.join(sorted([atom1_name, atom2_name]))

  # Translate bond angles into distances ("virtual bonds").
  residue_virtual_bonds = {}
  for resname, bond_angles in residue_bond_angles.items():
    # Create a fast lookup dict for bond lengths.
    bond_cache = {}
    for b in residue_bonds[resname]:
      bond_cache[make_bond_key(b.atom1_name, b.atom2_name)] = b
    residue_virtual_bonds[resname] = []
    for ba in bond_angles:
      bond1 = bond_cache[make_bond_key(ba.atom1_name, ba.atom2_name)]
      bond2 = bond_cache[make_bond_key(ba.atom2_name, ba.atom3name)]

      # Compute distance between atom1 and atom3 using the law of cosines
      # c^2 = a^2 + b^2 - 2ab*cos(gamma).
      gamma = ba.angle_rad
      length = np.sqrt(bond1.length**2 + bond2.length**2
                       - 2 * bond1.length * bond2.length * np.cos(gamma))

      # Propagation of uncertainty assuming uncorrelated errors.
      dl_outer = 0.5 / length
      dl_dgamma = (2 * bond1.length * bond2.length * np.sin(gamma)) * dl_outer
      dl_db1 = (2 * bond1.length - 2 * bond2.length * np.cos(gamma)) * dl_outer
      dl_db2 = (2 * bond2.length - 2 * bond1.length * np.cos(gamma)) * dl_outer
      stddev = np.sqrt((dl_dgamma * ba.stddev)**2 +
                       (dl_db1 * bond1.stddev)**2 +
                       (dl_db2 * bond2.stddev)**2)
      residue_virtual_bonds[resname].append(
          Bond(ba.atom1_name, ba.atom3name, length, stddev))

  return (residue_bonds,
          residue_virtual_bonds,
          residue_bond_angles)


# Between-residue bond lengths for general bonds (first element) and for Proline
# (second element).
between_res_bond_length_c_n = [1.329, 1.341]
between_res_bond_length_stddev_c_n = [0.014, 0.016]

# Between-residue cos_angles.
between_res_cos_angles_c_n_ca = [-0.5203, 0.0353]  # degrees: 121.352 +- 2.315
between_res_cos_angles_ca_c_n = [-0.4473, 0.0311]  # degrees: 116.568 +- 1.995

# This mapping is used when we need to store atom data in a format that requires
# fixed atom data size for every residue (e.g. a numpy array).
atom_types = [
    'N', 'CA', 'C', 'CB', 'O', 'CG', 'CG1', 'CG2', 'OG', 'OG1', 'SG', 'CD',
    'CD1', 'CD2', 'ND1', 'ND2', 'OD1', 'OD2', 'SD', 'CE', 'CE1', 'CE2', 'CE3',
    'NE', 'NE1', 'NE2', 'OE1', 'OE2', 'CH2', 'NH1', 'NH2', 'OH', 'CZ', 'CZ2',
    'CZ3', 'NZ', 'OXT'
]
atom_order = {atom_type: i for i, atom_type in enumerate(atom_types)}
atom_type_num = len(atom_types)  # := 37.

# A compact atom encoding with 14 columns
# pylint: disable=line-too-long
# pylint: disable=bad-whitespace
restype_name_to_atom14_names = {
    'ALA': ['N', 'CA', 'C', 'O', 'CB', '',    '',    '',    '',    '',    '',    '',    '',    ''],
    'ARG': ['N', 'CA', 'C', 'O', 'CB', 'CG',  'CD',  'NE',  'CZ',  'NH1', 'NH2', '',    '',    ''],
    'ASN': ['N', 'CA', 'C', 'O', 'CB', 'CG',  'OD1', 'ND2', '',    '',    '',    '',    '',    ''],
    'ASP': ['N', 'CA', 'C', 'O', 'CB', 'CG',  'OD1', 'OD2', '',    '',    '',    '',    '',    ''],
    'CYS': ['N', 'CA', 'C', 'O', 'CB', 'SG',  '',    '',    '',    '',    '',    '',    '',    ''],
    'GLN': ['N', 'CA', 'C', 'O', 'CB', 'CG',  'CD',  'OE1', 'NE2', '',    '',    '',    '',    ''],
    'GLU': ['N', 'CA', 'C', 'O', 'CB', 'CG',  'CD',  'OE1', 'OE2', '',    '',    '',    '',    ''],
    'GLY': ['N', 'CA', 'C', 'O', '',   '',    '',    '',    '',    '',    '',    '',    '',    ''],
    'HIS': ['N', 'CA', 'C', 'O', 'CB', 'CG',  'ND1', 'CD2', 'CE1', 'NE2', '',    '',    '',    ''],
    'ILE': ['N', 'CA', 'C', 'O', 'CB', 'CG1', 'CG2', 'CD1', '',    '',    '',    '',    '',    ''],
    'LEU': ['N', 'CA', 'C', 'O', 'CB', 'CG',  'CD1', 'CD2', '',    '',    '',    '',    '',    ''],
    'LYS': ['N', 'CA', 'C', 'O', 'CB', 'CG',  'CD',  'CE',  'NZ',  '',    '',    '',    '',    ''],
    'MET': ['N', 'CA', 'C', 'O', 'CB', 'CG',  'SD',  'CE',  '',    '',    '',    '',    '',    ''],
    'PHE': ['N', 'CA', 'C', 'O', 'CB', 'CG',  'CD1', 'CD2', 'CE1', 'CE2', 'CZ',  '',    '',    ''],
    'PRO': ['N', 'CA', 'C', 'O', 'CB', 'CG',  'CD',  '',    '',    '',    '',    '',    '',    ''],
    'SER': ['N', 'CA', 'C', 'O', 'CB', 'OG',  '',    '',    '',    '',    '',    '',    '',    ''],
    'THR': ['N', 'CA', 'C', 'O', 'CB', 'OG1', 'CG2', '',    '',    '',    '',    '',    '',    ''],
    'TRP': ['N', 'CA', 'C', 'O', 'CB', 'CG',  'CD1', 'CD2', 'NE1', 'CE2', 'CE3', 'CZ2', 'CZ3', 'CH2'],
    'TYR': ['N', 'CA', 'C', 'O', 'CB', 'CG',  'CD1', 'CD2', 'CE1', 'CE2', 'CZ',  'OH',  '',    ''],
    'VAL': ['N', 'CA', 'C', 'O', 'CB', 'CG1', 'CG2', '',    '',    '',    '',    '',    '',    ''],
    'UNK': ['',  '',   '',  '',  '',   '',    '',    '',    '',    '',    '',    '',    '',    ''],

}
# pylint: enable=line-too-long
# pylint: enable=bad-whitespace


# This is the standard residue order when coding AA type as a number.
# Reproduce it by taking 3-letter AA codes and sorting them alphabetically.
restypes = [
    'A', 'R', 'N', 'D', 'C', 'Q', 'E', 'G', 'H', 'I', 'L', 'K', 'M', 'F', 'P',
    'S', 'T', 'W', 'Y', 'V'
]
restype_order = {restype: i for i, restype in enumerate(restypes)}
restype_num = len(restypes)  # := 20.
unk_restype_index = restype_num  # Catch-all index for unknown restypes.

restypes_with_x = restypes + ['X']
restype_order_with_x = {restype: i for i, restype in enumerate(restypes_with_x)}


def sequence_to_onehot(
    sequence: str,
    mapping: Mapping[str, int],
    map_unknown_to_x: bool = False) -> np.ndarray:
  """Maps the given sequence into a one-hot encoded matrix.

  Args:
    sequence: An amino acid sequence.
    mapping: A dictionary mapping amino acids to integers.
    map_unknown_to_x: If True, any amino acid that is not in the mapping will be
      mapped to the unknown amino acid 'X'. If the mapping doesn't contain
      amino acid 'X', an error will be thrown. If False, any amino acid not in
      the mapping will throw an error.

  Returns:
    A numpy array of shape (seq_len, num_unique_aas) with one-hot encoding of
    the sequence.

  Raises:
    ValueError: If the mapping doesn't contain values from 0 to
      num_unique_aas - 1 without any gaps.
  """
  num_entries = max(mapping.values()) + 1

  if sorted(set(mapping.values())) != list(range(num_entries)):
    raise ValueError('The mapping must have values from 0 to num_unique_aas-1 '
                     'without any gaps. Got: %s' % sorted(mapping.values()))

  one_hot_arr = np.zeros((len(sequence), num_entries), dtype=np.int32)

  for aa_index, aa_type in enumerate(sequence):
    if map_unknown_to_x:
      if aa_type.isalpha() and aa_type.isupper():
        aa_id = mapping.get(aa_type, mapping['X'])
      else:
        raise ValueError(f'Invalid character in the sequence: {aa_type}')
    else:
      aa_id = mapping[aa_type]
    one_hot_arr[aa_index, aa_id] = 1

  return one_hot_arr


restype_1to3 = {
    'A': 'ALA',
    'R': 'ARG',
    'N': 'ASN',
    'D': 'ASP',
    'C': 'CYS',
    'Q': 'GLN',
    'E': 'GLU',
    'G': 'GLY',
    'H': 'HIS',
    'I': 'ILE',
    'L': 'LEU',
    'K': 'LYS',
    'M': 'MET',
    'F': 'PHE',
    'P': 'PRO',
    'S': 'SER',
    'T': 'THR',
    'W': 'TRP',
    'Y': 'TYR',
    'V': 'VAL',
}


# NB: restype_3to1 differs from Bio.PDB.protein_letters_3to1 by being a simple
# 1-to-1 mapping of 3 letter names to one letter names. The latter contains
# many more, and less common, three letter names as keys and maps many of these
# to the same one letter name (including 'X' and 'U' which we don't use here).
restype_3to1 = {v: k for k, v in restype_1to3.items()}

# Define a restype name for all unknown residues.
unk_restype = 'UNK'

resnames = [restype_1to3[r] for r in restypes] + [unk_restype]
resname_to_idx = {resname: i for i, resname in enumerate(resnames)}


# The mapping here uses hhblits convention, so that B is mapped to D, J and O
# are mapped to X, U is mapped to C, and Z is mapped to E. Other than that the
# remaining 20 amino acids are kept in alphabetical order.
# There are 2 non-amino acid codes, X (representing any amino acid) and
# "-" representing a missing amino acid in an alignment.  The id for these
# codes is put at the end (20 and 21) so that they can easily be ignored if
# desired.
HHBLITS_AA_TO_ID = {
    'A': 0,
    'B': 2,
    'C': 1,
    'D': 2,
    'E': 3,
    'F': 4,
    'G': 5,
    'H': 6,
    'I': 7,
    'J': 20,
    'K': 8,
    'L': 9,
    'M': 10,
    'N': 11,
    'O': 20,
    'P': 12,
    'Q': 13,
    'R': 14,
    'S': 15,
    'T': 16,
    'U': 1,
    'V': 17,
    'W': 18,
    'X': 20,
    'Y': 19,
    'Z': 3,
    '-': 21,
}

# Partial inversion of HHBLITS_AA_TO_ID.
ID_TO_HHBLITS_AA = {
    0: 'A',
    1: 'C',  # Also U.
    2: 'D',  # Also B.
    3: 'E',  # Also Z.
    4: 'F',
    5: 'G',
    6: 'H',
    7: 'I',
    8: 'K',
    9: 'L',
    10: 'M',
    11: 'N',
    12: 'P',
    13: 'Q',
    14: 'R',
    15: 'S',
    16: 'T',
    17: 'V',
    18: 'W',
    19: 'Y',
    20: 'X',  # Includes J and O.
    21: '-',
}

restypes_with_x_and_gap = restypes + ['X', '-']
MAP_HHBLITS_AATYPE_TO_OUR_AATYPE = tuple(
    restypes_with_x_and_gap.index(ID_TO_HHBLITS_AA[i])
    for i in range(len(restypes_with_x_and_gap)))


def _make_standard_atom_mask() -> np.ndarray:
  """Returns [num_res_types, num_atom_types] mask array."""
  # +1 to account for unknown (all 0s).
  mask = np.zeros([restype_num + 1, atom_type_num], dtype=np.int32)
  for restype, restype_letter in enumerate(restypes):
    restype_name = restype_1to3[restype_letter]
    atom_names = residue_atoms[restype_name]
    for atom_name in atom_names:
      atom_type = atom_order[atom_name]
      mask[restype, atom_type] = 1
  return mask


STANDARD_ATOM_MASK = _make_standard_atom_mask()


# A one hot representation for the first and second atoms defining the axis
# of rotation for each chi-angle in each residue.
def chi_angle_atom(atom_index: int) -> np.ndarray:
  """Define chi-angle rigid groups via one-hot representations."""
  chi_angles_index = {}
  one_hots = []

  for k, v in chi_angles_atoms.items():
    indices = [atom_types.index(s[atom_index]) for s in v]
    indices.extend([-1]*(4-len(indices)))
    chi_angles_index[k] = indices

  for r in restypes:
    res3 = restype_1to3[r]
    one_hot = np.eye(atom_type_num)[chi_angles_index[res3]]
    one_hots.append(one_hot)

  one_hots.append(np.zeros([4, atom_type_num]))  # Add zeros for residue `X`.
  one_hot = np.stack(one_hots, axis=0)
  one_hot = np.transpose(one_hot, [0, 2, 1])

  return one_hot

chi_atom_1_one_hot = chi_angle_atom(1)
chi_atom_2_one_hot = chi_angle_atom(2)

# An array like chi_angles_atoms but using indices rather than names.
chi_angles_atom_indices = [chi_angles_atoms[restype_1to3[r]] for r in restypes]
chi_angles_atom_indices = tree.map_structure(
    lambda atom_name: atom_order[atom_name], chi_angles_atom_indices)
chi_angles_atom_indices = np.array([
    chi_atoms + ([[0, 0, 0, 0]] * (4 - len(chi_atoms)))
    for chi_atoms in chi_angles_atom_indices])

# Mapping from (res_name, atom_name) pairs to the atom's chi group index
# and atom index within that group.
chi_groups_for_atom = collections.defaultdict(list)
for res_name, chi_angle_atoms_for_res in chi_angles_atoms.items():
  for chi_group_i, chi_group in enumerate(chi_angle_atoms_for_res):
    for atom_i, atom in enumerate(chi_group):
      chi_groups_for_atom[(res_name, atom)].append((chi_group_i, atom_i))
chi_groups_for_atom = dict(chi_groups_for_atom)


def _make_rigid_transformation_4x4(ex, ey, translation):
  """Create a rigid 4x4 transformation matrix from two axes and transl."""
  # Normalize ex.
  ex_normalized = ex / np.linalg.norm(ex)

  # make ey perpendicular to ex
  ey_normalized = ey - np.dot(ey, ex_normalized) * ex_normalized
  ey_normalized /= np.linalg.norm(ey_normalized)

  # compute ez as cross product
  eznorm = np.cross(ex_normalized, ey_normalized)
  m = np.stack([ex_normalized, ey_normalized, eznorm, translation]).transpose()
  m = np.concatenate([m, [[0., 0., 0., 1.]]], axis=0)
  return m


# create an array with (restype, atomtype) --> rigid_group_idx
# and an array with (restype, atomtype, coord) for the atom positions
# and compute affine transformation matrices (4,4) from one rigid group to the
# previous group
restype_atom37_to_rigid_group = np.zeros([21, 37], dtype=np.int)
restype_atom37_mask = np.zeros([21, 37], dtype=np.float32)
restype_atom37_rigid_group_positions = np.zeros([21, 37, 3], dtype=np.float32)
restype_atom14_to_rigid_group = np.zeros([21, 14], dtype=np.int)
restype_atom14_mask = np.zeros([21, 14], dtype=np.float32)
restype_atom14_rigid_group_positions = np.zeros([21, 14, 3], dtype=np.float32)
restype_rigid_group_default_frame = np.zeros([21, 8, 4, 4], dtype=np.float32)


def _make_rigid_group_constants():
  """Fill the arrays above."""
  for restype, restype_letter in enumerate(restypes):
    resname = restype_1to3[restype_letter]
    for atomname, group_idx, atom_position in rigid_group_atom_positions[
        resname]:
      atomtype = atom_order[atomname]
      restype_atom37_to_rigid_group[restype, atomtype] = group_idx
      restype_atom37_mask[restype, atomtype] = 1
      restype_atom37_rigid_group_positions[restype, atomtype, :] = atom_position

      atom14idx = restype_name_to_atom14_names[resname].index(atomname)
      restype_atom14_to_rigid_group[restype, atom14idx] = group_idx
      restype_atom14_mask[restype, atom14idx] = 1
      restype_atom14_rigid_group_positions[restype,
                                           atom14idx, :] = atom_position

  for restype, restype_letter in enumerate(restypes):
    resname = restype_1to3[restype_letter]
    atom_positions = {name: np.array(pos) for name, _, pos
                      in rigid_group_atom_positions[resname]}

    # backbone to backbone is the identity transform
    restype_rigid_group_default_frame[restype, 0, :, :] = np.eye(4)

    # pre-omega-frame to backbone (currently dummy identity matrix)
    restype_rigid_group_default_frame[restype, 1, :, :] = np.eye(4)

    # phi-frame to backbone
    mat = _make_rigid_transformation_4x4(
        ex=atom_positions['N'] - atom_positions['CA'],
        ey=np.array([1., 0., 0.]),
        translation=atom_positions['N'])
    restype_rigid_group_default_frame[restype, 2, :, :] = mat

    # psi-frame to backbone
    mat = _make_rigid_transformation_4x4(
        ex=atom_positions['C'] - atom_positions['CA'],
        ey=atom_positions['CA'] - atom_positions['N'],
        translation=atom_positions['C'])
    restype_rigid_group_default_frame[restype, 3, :, :] = mat

    # chi1-frame to backbone
    if chi_angles_mask[restype][0]:
      base_atom_names = chi_angles_atoms[resname][0]
      base_atom_positions = [atom_positions[name] for name in base_atom_names]
      mat = _make_rigid_transformation_4x4(
          ex=base_atom_positions[2] - base_atom_positions[1],
          ey=base_atom_positions[0] - base_atom_positions[1],
          translation=base_atom_positions[2])
      restype_rigid_group_default_frame[restype, 4, :, :] = mat

    # chi2-frame to chi1-frame
    # chi3-frame to chi2-frame
    # chi4-frame to chi3-frame
    # luckily all rotation axes for the next frame start at (0,0,0) of the
    # previous frame
    for chi_idx in range(1, 4):
      if chi_angles_mask[restype][chi_idx]:
        axis_end_atom_name = chi_angles_atoms[resname][chi_idx][2]
        axis_end_atom_position = atom_positions[axis_end_atom_name]
        mat = _make_rigid_transformation_4x4(
            ex=axis_end_atom_position,
            ey=np.array([-1., 0., 0.]),
            translation=axis_end_atom_position)
        restype_rigid_group_default_frame[restype, 4 + chi_idx, :, :] = mat


_make_rigid_group_constants()


def make_atom14_dists_bounds(overlap_tolerance=1.5,
                             bond_length_tolerance_factor=15):
  """compute upper and lower bounds for bonds to assess violations."""
  restype_atom14_bond_lower_bound = np.zeros([21, 14, 14], np.float32)
  restype_atom14_bond_upper_bound = np.zeros([21, 14, 14], np.float32)
  restype_atom14_bond_stddev = np.zeros([21, 14, 14], np.float32)
  residue_bonds, residue_virtual_bonds, _ = load_stereo_chemical_props()
  for restype, restype_letter in enumerate(restypes):
    resname = restype_1to3[restype_letter]
    atom_list = restype_name_to_atom14_names[resname]

    # create lower and upper bounds for clashes
    for atom1_idx, atom1_name in enumerate(atom_list):
      if not atom1_name:
        continue
      atom1_radius = van_der_waals_radius[atom1_name[0]]
      for atom2_idx, atom2_name in enumerate(atom_list):
        if (not atom2_name) or atom1_idx == atom2_idx:
          continue
        atom2_radius = van_der_waals_radius[atom2_name[0]]
        lower = atom1_radius + atom2_radius - overlap_tolerance
        upper = 1e10
        restype_atom14_bond_lower_bound[restype, atom1_idx, atom2_idx] = lower
        restype_atom14_bond_lower_bound[restype, atom2_idx, atom1_idx] = lower
        restype_atom14_bond_upper_bound[restype, atom1_idx, atom2_idx] = upper
        restype_atom14_bond_upper_bound[restype, atom2_idx, atom1_idx] = upper

    # overwrite lower and upper bounds for bonds and angles
    for b in residue_bonds[resname] + residue_virtual_bonds[resname]:
      atom1_idx = atom_list.index(b.atom1_name)
      atom2_idx = atom_list.index(b.atom2_name)
      lower = b.length - bond_length_tolerance_factor * b.stddev
      upper = b.length + bond_length_tolerance_factor * b.stddev
      restype_atom14_bond_lower_bound[restype, atom1_idx, atom2_idx] = lower
      restype_atom14_bond_lower_bound[restype, atom2_idx, atom1_idx] = lower
      restype_atom14_bond_upper_bound[restype, atom1_idx, atom2_idx] = upper
      restype_atom14_bond_upper_bound[restype, atom2_idx, atom1_idx] = upper
      restype_atom14_bond_stddev[restype, atom1_idx, atom2_idx] = b.stddev
      restype_atom14_bond_stddev[restype, atom2_idx, atom1_idx] = b.stddev
  return {'lower_bound': restype_atom14_bond_lower_bound,  # shape (21,14,14)
          'upper_bound': restype_atom14_bond_upper_bound,  # shape (21,14,14)
          'stddev': restype_atom14_bond_stddev,  # shape (21,14,14)
         }<|MERGE_RESOLUTION|>--- conflicted
+++ resolved
@@ -404,17 +404,8 @@
     residue_virtual_bonds: Dict that maps resname -> list of Bond tuples.
     residue_bond_angles: Dict that maps resname -> list of BondAngle tuples.
   """
-<<<<<<< HEAD
-  stereo_chemical_props_path = os.path.join(os.environ['ALPHAFOLD_HOME'],
-                                            'alphafold',
-                                            'common',
-                                            'stereo_chemical_props.txt')
-
-=======
   stereo_chemical_props_path = os.path.join(
-      os.path.dirname(os.path.abspath(__file__)), 'stereo_chemical_props.txt'
-  )
->>>>>>> 0be2b30b
+      os.path.dirname(os.path.abspath(__file__)), 'stereo_chemical_props.txt')
   with open(stereo_chemical_props_path, 'rt') as f:
     stereo_chemical_props = f.read()
   lines_iter = iter(stereo_chemical_props.splitlines())
