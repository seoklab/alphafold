# Copyright 2021 DeepMind Technologies Limited
#
# Licensed under the Apache License, Version 2.0 (the "License");
# you may not use this file except in compliance with the License.
# You may obtain a copy of the License at
#
#      http://www.apache.org/licenses/LICENSE-2.0
#
# Unless required by applicable law or agreed to in writing, software
# distributed under the License is distributed on an "AS IS" BASIS,
# WITHOUT WARRANTIES OR CONDITIONS OF ANY KIND, either express or implied.
# See the License for the specific language governing permissions and
# limitations under the License.

"""Library to run Jackhmmer from Python."""

import os
import subprocess
from typing import Any, Mapping, Optional

from absl import logging

from alphafold.data.tools import utils, _TMP_BDIR
# Internal import (7716).


class Jackhmmer:
  """Python wrapper of the Jackhmmer binary."""

  def __init__(self,
               *,
               binary_path: str,
               database_path: str,
               n_cpu: int = 8,
               n_iter: int = 1,
               e_value: float = 0.0001,
               z_value: Optional[int] = None,
               get_tblout: bool = False,
               filter_f1: float = 0.0005,
               filter_f2: float = 0.00005,
               filter_f3: float = 0.0000005,
               incdom_e: Optional[float] = None,
               dom_e: Optional[float] = None):
    """Initializes the Python Jackhmmer wrapper.

    Args:
      binary_path: The path to the jackhmmer executable.
      database_path: The path to the jackhmmer database (FASTA format).
      n_cpu: The number of CPUs to give Jackhmmer.
      n_iter: The number of Jackhmmer iterations.
      e_value: The E-value, see Jackhmmer docs for more details.
      z_value: The Z-value, see Jackhmmer docs for more details.
      get_tblout: Whether to save tblout string.
      filter_f1: MSV and biased composition pre-filter, set to >1.0
                 to turn off.
      filter_f2: Viterbi pre-filter, set to >1.0 to turn off.
      filter_f3: Forward pre-filter, set to >1.0 to turn off.
      incdom_e: Domain e-value criteria for inclusion of domains in MSA/next
        round.
      dom_e: Domain e-value criteria for inclusion in tblout.
    """
    self.binary_path = binary_path
    self.database_path = database_path

    if not os.path.exists(self.database_path):
      logging.error('Could not find Jackhmmer database %s', database_path)
      raise ValueError(f'Could not find Jackhmmer database {database_path}')

    self.n_cpu = n_cpu
    self.n_iter = n_iter
    self.e_value = e_value
    self.z_value = z_value
    self.filter_f1 = filter_f1
    self.filter_f2 = filter_f2
    self.filter_f3 = filter_f3
    self.incdom_e = incdom_e
    self.dom_e = dom_e
    self.get_tblout = get_tblout

<<<<<<< HEAD
  def query(self, input_fasta_path: str) -> Mapping[str, Any]:
    """Queries the database using Jackhmmer."""
    with utils.tmpdir_manager(base_dir=_TMP_BDIR) as query_tmp_dir:
=======
  def _query_chunk(self, input_fasta_path: str, database_path: str
                   ) -> Mapping[str, Any]:
    """Queries the database chunk using Jackhmmer."""
    with utils.tmpdir_manager() as query_tmp_dir:
>>>>>>> 0be2b30b
      sto_path = os.path.join(query_tmp_dir, 'output.sto')

      # The F1/F2/F3 are the expected proportion to pass each of the filtering
      # stages (which get progressively more expensive), reducing these
      # speeds up the pipeline at the expensive of sensitivity.  They are
      # currently set very low to make querying Mgnify run in a reasonable
      # amount of time.
      cmd_flags = [
          # Don't pollute stdout with Jackhmmer output.
          '-o', '/dev/null',
          '-A', sto_path,
          '--noali',
          '--F1', str(self.filter_f1),
          '--F2', str(self.filter_f2),
          '--F3', str(self.filter_f3),
          '--incE', str(self.e_value),
          # Report only sequences with E-values <= x in per-sequence output.
          '-E', str(self.e_value),
          '--cpu', str(self.n_cpu),
          '-N', str(self.n_iter)
      ]
      if self.get_tblout:
        tblout_path = os.path.join(query_tmp_dir, 'tblout.txt')
        cmd_flags.extend(['--tblout', tblout_path])

      if self.z_value:
        cmd_flags.extend(['-Z', str(self.z_value)])

      if self.dom_e is not None:
        cmd_flags.extend(['--domE', str(self.dom_e)])

      if self.incdom_e is not None:
        cmd_flags.extend(['--incdomE', str(self.incdom_e)])

      cmd = [self.binary_path] + cmd_flags + [input_fasta_path,
                                              self.database_path]

      logging.info('Launching subprocess "%s"', ' '.join(cmd))
      process = subprocess.Popen(
          cmd, stdout=subprocess.PIPE, stderr=subprocess.PIPE)
      with utils.timing(
          f'Jackhmmer ({os.path.basename(self.database_path)}) query'):
        _, stderr = process.communicate()
        retcode = process.wait()

      if retcode:
        raise RuntimeError(
            'Jackhmmer failed\nstderr:\n%s\n' % stderr.decode('utf-8'))

      # Get e-values for each target name
      tbl = ''
      if self.get_tblout:
        with open(tblout_path) as f:
          tbl = f.read()

      with open(sto_path) as f:
        sto = f.read()

    raw_output = dict(
        sto=sto,
        tbl=tbl,
        stderr=stderr,
        n_iter=self.n_iter,
        e_value=self.e_value)

<<<<<<< HEAD
    return raw_output
=======
    return raw_output

  def query(self, input_fasta_path: str) -> Sequence[Mapping[str, Any]]:
    """Queries the database using Jackhmmer."""
    if self.num_streamed_chunks is None:
      return [self._query_chunk(input_fasta_path, self.database_path)]

    db_basename = os.path.basename(self.database_path)
    db_remote_chunk = lambda db_idx: f'{self.database_path}.{db_idx}'
    db_local_chunk = lambda db_idx: f'/tmp/ramdisk/{db_basename}.{db_idx}'

    # Remove existing files to prevent OOM
    for f in glob.glob(db_local_chunk('[0-9]*')):
      try:
        os.remove(f)
      except OSError:
        print(f'OSError while deleting {f}')

    # Download the (i+1)-th chunk while Jackhmmer is running on the i-th chunk
    with futures.ThreadPoolExecutor(max_workers=2) as executor:
      chunked_output = []
      for i in range(1, self.num_streamed_chunks + 1):
        # Copy the chunk locally
        if i == 1:
          future = executor.submit(
              request.urlretrieve, db_remote_chunk(i), db_local_chunk(i))
        if i < self.num_streamed_chunks:
          next_future = executor.submit(
              request.urlretrieve, db_remote_chunk(i+1), db_local_chunk(i+1))

        # Run Jackhmmer with the chunk
        future.result()
        chunked_output.append(
            self._query_chunk(input_fasta_path, db_local_chunk(i)))

        # Remove the local copy of the chunk
        os.remove(db_local_chunk(i))
        # Do not set next_future for the last chunk so that this works even for
        # databases with only 1 chunk.
        if i < self.num_streamed_chunks:
          future = next_future
        if self.streaming_callback:
          self.streaming_callback(i)
    return chunked_output
>>>>>>> 0be2b30b
<|MERGE_RESOLUTION|>--- conflicted
+++ resolved
@@ -14,13 +14,16 @@
 
 """Library to run Jackhmmer from Python."""
 
+from concurrent import futures
+import glob
 import os
 import subprocess
-from typing import Any, Mapping, Optional
+from typing import Any, Callable, Mapping, Optional, Sequence
+from urllib import request
 
 from absl import logging
 
-from alphafold.data.tools import utils, _TMP_BDIR
+from alphafold.data.tools import utils
 # Internal import (7716).
 
 
@@ -40,7 +43,9 @@
                filter_f2: float = 0.00005,
                filter_f3: float = 0.0000005,
                incdom_e: Optional[float] = None,
-               dom_e: Optional[float] = None):
+               dom_e: Optional[float] = None,
+               num_streamed_chunks: Optional[int] = None,
+               streaming_callback: Optional[Callable[[int], None]] = None):
     """Initializes the Python Jackhmmer wrapper.
 
     Args:
@@ -58,11 +63,15 @@
       incdom_e: Domain e-value criteria for inclusion of domains in MSA/next
         round.
       dom_e: Domain e-value criteria for inclusion in tblout.
+      num_streamed_chunks: Number of database chunks to stream over.
+      streaming_callback: Callback function run after each chunk iteration with
+        the iteration number as argument.
     """
     self.binary_path = binary_path
     self.database_path = database_path
-
-    if not os.path.exists(self.database_path):
+    self.num_streamed_chunks = num_streamed_chunks
+
+    if not os.path.exists(database_path) and num_streamed_chunks is None:
       logging.error('Could not find Jackhmmer database %s', database_path)
       raise ValueError(f'Could not find Jackhmmer database {database_path}')
 
@@ -76,17 +85,12 @@
     self.incdom_e = incdom_e
     self.dom_e = dom_e
     self.get_tblout = get_tblout
-
-<<<<<<< HEAD
-  def query(self, input_fasta_path: str) -> Mapping[str, Any]:
-    """Queries the database using Jackhmmer."""
-    with utils.tmpdir_manager(base_dir=_TMP_BDIR) as query_tmp_dir:
-=======
+    self.streaming_callback = streaming_callback
+
   def _query_chunk(self, input_fasta_path: str, database_path: str
                    ) -> Mapping[str, Any]:
     """Queries the database chunk using Jackhmmer."""
     with utils.tmpdir_manager() as query_tmp_dir:
->>>>>>> 0be2b30b
       sto_path = os.path.join(query_tmp_dir, 'output.sto')
 
       # The F1/F2/F3 are the expected proportion to pass each of the filtering
@@ -122,13 +126,13 @@
         cmd_flags.extend(['--incdomE', str(self.incdom_e)])
 
       cmd = [self.binary_path] + cmd_flags + [input_fasta_path,
-                                              self.database_path]
+                                              database_path]
 
       logging.info('Launching subprocess "%s"', ' '.join(cmd))
       process = subprocess.Popen(
           cmd, stdout=subprocess.PIPE, stderr=subprocess.PIPE)
       with utils.timing(
-          f'Jackhmmer ({os.path.basename(self.database_path)}) query'):
+          f'Jackhmmer ({os.path.basename(database_path)}) query'):
         _, stderr = process.communicate()
         retcode = process.wait()
 
@@ -152,9 +156,6 @@
         n_iter=self.n_iter,
         e_value=self.e_value)
 
-<<<<<<< HEAD
-    return raw_output
-=======
     return raw_output
 
   def query(self, input_fasta_path: str) -> Sequence[Mapping[str, Any]]:
@@ -163,8 +164,13 @@
       return [self._query_chunk(input_fasta_path, self.database_path)]
 
     db_basename = os.path.basename(self.database_path)
-    db_remote_chunk = lambda db_idx: f'{self.database_path}.{db_idx}'
-    db_local_chunk = lambda db_idx: f'/tmp/ramdisk/{db_basename}.{db_idx}'
+
+    def db_remote_chunk(db_idx):
+      return f'{self.database_path}.{db_idx}'
+
+    def db_local_chunk(db_idx):
+      return os.path.join(os.getenv("TMPDIR", "/tmp"),
+                          f'{db_basename}.{db_idx}')
 
     # Remove existing files to prevent OOM
     for f in glob.glob(db_local_chunk('[0-9]*')):
@@ -198,5 +204,4 @@
           future = next_future
         if self.streaming_callback:
           self.streaming_callback(i)
-    return chunked_output
->>>>>>> 0be2b30b
+    return chunked_output