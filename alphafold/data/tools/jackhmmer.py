--- conflicted
+++ resolved
@@ -14,12 +14,9 @@
 
 """Library to run Jackhmmer from Python."""
 
-from concurrent import futures
-import glob
 import os
 import subprocess
-from typing import Any, Callable, Mapping, Optional, Sequence
-from urllib import request
+from typing import Any, Mapping, Optional
 
 from absl import logging
 
@@ -43,9 +40,7 @@
                filter_f2: float = 0.00005,
                filter_f3: float = 0.0000005,
                incdom_e: Optional[float] = None,
-               dom_e: Optional[float] = None,
-               num_streamed_chunks: Optional[int] = None,
-               streaming_callback: Optional[Callable[[int], None]] = None):
+               dom_e: Optional[float] = None):
     """Initializes the Python Jackhmmer wrapper.
 
     Args:
@@ -56,21 +51,18 @@
       e_value: The E-value, see Jackhmmer docs for more details.
       z_value: The Z-value, see Jackhmmer docs for more details.
       get_tblout: Whether to save tblout string.
-      filter_f1: MSV and biased composition pre-filter, set to >1.0 to turn off.
+      filter_f1: MSV and biased composition pre-filter, set to >1.0
+                 to turn off.
       filter_f2: Viterbi pre-filter, set to >1.0 to turn off.
       filter_f3: Forward pre-filter, set to >1.0 to turn off.
       incdom_e: Domain e-value criteria for inclusion of domains in MSA/next
         round.
       dom_e: Domain e-value criteria for inclusion in tblout.
-      num_streamed_chunks: Number of database chunks to stream over.
-      streaming_callback: Callback function run after each chunk iteration with
-        the iteration number as argument.
     """
     self.binary_path = binary_path
     self.database_path = database_path
-    self.num_streamed_chunks = num_streamed_chunks
 
-    if not os.path.exists(self.database_path) and num_streamed_chunks is None:
+    if not os.path.exists(self.database_path):
       logging.error('Could not find Jackhmmer database %s', database_path)
       raise ValueError(f'Could not find Jackhmmer database {database_path}')
 
@@ -84,18 +76,10 @@
     self.incdom_e = incdom_e
     self.dom_e = dom_e
     self.get_tblout = get_tblout
-    self.streaming_callback = streaming_callback
 
-<<<<<<< HEAD
   def query(self, input_fasta_path: str) -> Mapping[str, Any]:
     """Queries the database using Jackhmmer."""
     with utils.tmpdir_manager(base_dir=_TMP_BDIR) as query_tmp_dir:
-=======
-  def _query_chunk(self, input_fasta_path: str, database_path: str
-                   ) -> Mapping[str, Any]:
-    """Queries the database chunk using Jackhmmer."""
-    with utils.tmpdir_manager(base_dir='/tmp') as query_tmp_dir:
->>>>>>> 0bab1bf8
       sto_path = os.path.join(query_tmp_dir, 'output.sto')
 
       # The F1/F2/F3 are the expected proportion to pass each of the filtering
@@ -131,13 +115,13 @@
         cmd_flags.extend(['--incdomE', str(self.incdom_e)])
 
       cmd = [self.binary_path] + cmd_flags + [input_fasta_path,
-                                              database_path]
+                                              self.database_path]
 
       logging.info('Launching subprocess "%s"', ' '.join(cmd))
       process = subprocess.Popen(
           cmd, stdout=subprocess.PIPE, stderr=subprocess.PIPE)
       with utils.timing(
-          f'Jackhmmer ({os.path.basename(database_path)}) query'):
+          f'Jackhmmer ({os.path.basename(self.database_path)}) query'):
         _, stderr = process.communicate()
         retcode = process.wait()
 
@@ -161,44 +145,4 @@
         n_iter=self.n_iter,
         e_value=self.e_value)
 
-    return raw_output
-
-  def query(self, input_fasta_path: str) -> Sequence[Mapping[str, Any]]:
-    """Queries the database using Jackhmmer."""
-    if self.num_streamed_chunks is None:
-      return [self._query_chunk(input_fasta_path, self.database_path)]
-
-    db_basename = os.path.basename(self.database_path)
-    db_remote_chunk = lambda db_idx: f'{self.database_path}.{db_idx}'
-    db_local_chunk = lambda db_idx: f'/tmp/ramdisk/{db_basename}.{db_idx}'
-
-    # Remove existing files to prevent OOM
-    for f in glob.glob(db_local_chunk('[0-9]*')):
-      try:
-        os.remove(f)
-      except OSError:
-        print(f'OSError while deleting {f}')
-
-    # Download the (i+1)-th chunk while Jackhmmer is running on the i-th chunk
-    with futures.ThreadPoolExecutor(max_workers=2) as executor:
-      chunked_output = []
-      for i in range(1, self.num_streamed_chunks + 1):
-        # Copy the chunk locally
-        if i == 1:
-          future = executor.submit(
-              request.urlretrieve, db_remote_chunk(i), db_local_chunk(i))
-        if i < self.num_streamed_chunks:
-          next_future = executor.submit(
-              request.urlretrieve, db_remote_chunk(i+1), db_local_chunk(i+1))
-
-        # Run Jackhmmer with the chunk
-        future.result()
-        chunked_output.append(
-            self._query_chunk(input_fasta_path, db_local_chunk(i)))
-
-        # Remove the local copy of the chunk
-        os.remove(db_local_chunk(i))
-        future = next_future
-        if self.streaming_callback:
-          self.streaming_callback(i)
-    return chunked_output+    return raw_output