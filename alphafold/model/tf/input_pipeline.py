# Copyright 2021 DeepMind Technologies Limited
#
# Licensed under the Apache License, Version 2.0 (the "License");
# you may not use this file except in compliance with the License.
# You may obtain a copy of the License at
#
#      http://www.apache.org/licenses/LICENSE-2.0
#
# Unless required by applicable law or agreed to in writing, software
# distributed under the License is distributed on an "AS IS" BASIS,
# WITHOUT WARRANTIES OR CONDITIONS OF ANY KIND, either express or implied.
# See the License for the specific language governing permissions and
# limitations under the License.

"""Feature pre-processing input pipeline for AlphaFold."""
import tensorflow.compat.v1 as tf
import tree

from alphafold.model.tf import data_transforms
from alphafold.model.tf import shape_placeholders

# Pylint gets confused by the curry1 decorator because it changes the number
#   of arguments to the function.
# pylint:disable=no-value-for-parameter


NUM_RES = shape_placeholders.NUM_RES
NUM_MSA_SEQ = shape_placeholders.NUM_MSA_SEQ
NUM_EXTRA_SEQ = shape_placeholders.NUM_EXTRA_SEQ
NUM_TEMPLATES = shape_placeholders.NUM_TEMPLATES


def nonensembled_map_fns(data_config):
  """Input pipeline functions which are not ensembled."""
  common_cfg = data_config.common

  map_fns = [
      data_transforms.correct_msa_restypes,
      data_transforms.add_distillation_flag(False),
      data_transforms.cast_64bit_ints,
      data_transforms.squeeze_features,
      # Keep to not disrupt RNG.
      data_transforms.randomly_replace_msa_with_unknown(0.0),
      data_transforms.make_seq_mask,
      data_transforms.make_msa_mask,
      # Compute the HHblits profile if it's not set. This has to be run before
      # sampling the MSA.
      data_transforms.make_hhblits_profile,
      data_transforms.make_random_crop_to_size_seed,
  ]
  if common_cfg.use_templates:
    map_fns.extend([
        data_transforms.fix_templates_aatype,
        data_transforms.make_template_mask,
        data_transforms.make_pseudo_beta('template_')
    ])
  map_fns.extend([
      data_transforms.make_atom14_masks,
  ])

  return map_fns


def ensembled_map_fns(data_config):
  """Input pipeline functions that can be ensembled and averaged."""
  common_cfg = data_config.common
  eval_cfg = data_config.eval

  map_fns = []

  if common_cfg.reduce_msa_clusters_by_max_templates:
    pad_msa_clusters = eval_cfg.max_msa_clusters - eval_cfg.max_templates
  else:
    pad_msa_clusters = eval_cfg.max_msa_clusters

  max_msa_clusters = pad_msa_clusters
  max_extra_msa = common_cfg.max_extra_msa

  map_fns.append(
      data_transforms.sample_msa(
          max_msa_clusters,
          keep_extra=True))

  if 'masked_msa' in common_cfg:
    # Masked MSA should come *before* MSA clustering so that
    # the clustering and full MSA profile do not leak information about
    # the masked locations and secret corrupted locations.
    map_fns.append(
        data_transforms.make_masked_msa(common_cfg.masked_msa,
                                        eval_cfg.masked_msa_replace_fraction))

  if common_cfg.msa_cluster_features:
    map_fns.append(data_transforms.nearest_neighbor_clusters())
    map_fns.append(data_transforms.summarize_clusters())

  # Crop after creating the cluster profiles.
  if max_extra_msa:
    map_fns.append(data_transforms.crop_extra_msa(max_extra_msa))
  else:
    map_fns.append(data_transforms.delete_extra_msa)

  map_fns.append(data_transforms.make_msa_feat())

  crop_feats = dict(eval_cfg.feat)

  if eval_cfg.fixed_size:
    map_fns.append(data_transforms.select_feat(list(crop_feats)))
    map_fns.append(data_transforms.random_crop_to_size(
        eval_cfg.crop_size,
        eval_cfg.max_templates,
        crop_feats,
        eval_cfg.subsample_templates))
    map_fns.append(data_transforms.make_fixed_size(
        crop_feats,
        pad_msa_clusters,
        common_cfg.max_extra_msa,
        eval_cfg.crop_size,
        eval_cfg.max_templates))
  else:
    map_fns.append(data_transforms.crop_templates(eval_cfg.max_templates))

  return map_fns


def process_tensors_from_config(tensors, data_config):
  """Apply filters and maps to an existing dataset, based on the config."""

  def wrap_ensemble_fn(data, i):
    """Function to be mapped over the ensemble dimension."""
    d = data.copy()
    fns = ensembled_map_fns(data_config)
    fn = compose(fns)
    d['ensemble_index'] = i
    return fn(d)

  eval_cfg = data_config.eval
  tensors = compose(
      nonensembled_map_fns(
          data_config))(
              tensors)

  tensors_0 = wrap_ensemble_fn(tensors, tf.constant(0))
  num_ensemble = eval_cfg.num_ensemble
  if data_config.common.resample_msa_in_recycling:
    # Separate batch per ensembling & recycling step.
    num_ensemble *= data_config.common.num_recycle + 1

  if isinstance(num_ensemble, tf.Tensor) or num_ensemble > 1:
    fn_output_signature = tree.map_structure(
        tf.TensorSpec.from_tensor, tensors_0)
    tensors = tf.map_fn(
        lambda x: wrap_ensemble_fn(tensors, x),
        tf.range(num_ensemble),
        parallel_iterations=1,
<<<<<<< HEAD
        fn_output_signature=dtype)
=======
        fn_output_signature=fn_output_signature)
>>>>>>> 0bab1bf8
  else:
    tensors = tree.map_structure(lambda x: x[None],
                                 tensors_0)
  return tensors


@data_transforms.curry1
def compose(x, fs):
  for f in fs:
    x = f(x)
  return x<|MERGE_RESOLUTION|>--- conflicted
+++ resolved
@@ -152,11 +152,7 @@
         lambda x: wrap_ensemble_fn(tensors, x),
         tf.range(num_ensemble),
         parallel_iterations=1,
-<<<<<<< HEAD
-        fn_output_signature=dtype)
-=======
         fn_output_signature=fn_output_signature)
->>>>>>> 0bab1bf8
   else:
     tensors = tree.map_structure(lambda x: x[None],
                                  tensors_0)
