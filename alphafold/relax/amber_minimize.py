--- conflicted
+++ resolved
@@ -30,16 +30,6 @@
 from simtk.openmm import app as openmm_app
 from simtk.openmm.app.internal.pdbstructure import PdbStructure
 
-<<<<<<< HEAD
-from alphafold.common import protein
-from alphafold.common import residue_constants
-from alphafold.common import profiler
-from alphafold.model import folding
-from alphafold.relax import cleanup
-from alphafold.relax import utils
-
-=======
->>>>>>> 0be2b30b
 
 ENERGY = unit.kilocalories_per_mole
 LENGTH = unit.angstroms
